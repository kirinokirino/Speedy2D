--- conflicted
+++ resolved
@@ -20,20 +20,6 @@
 use std::num::NonZeroU32;
 use std::rc::Rc;
 
-<<<<<<< HEAD
-use glutin::dpi::{LogicalSize, PhysicalPosition, PhysicalSize};
-use glutin::event::{
-    ElementState as GlutinElementState, Event as GlutinEvent,
-    MouseScrollDelta as GlutinMouseScrollDelta, TouchPhase, VirtualKeyCode as GlutinVirtualKeyCode,
-    WindowEvent as GlutinWindowEvent,
-};
-use glutin::event_loop::{
-    ControlFlow, EventLoop, EventLoopBuilder, EventLoopClosed, EventLoopProxy,
-};
-use glutin::monitor::MonitorHandle;
-use glutin::window::{
-    CursorGrabMode, Icon, Window as GlutinWindow, WindowBuilder as GlutinWindowBuilder,
-=======
 use glutin::config::{Config, ConfigTemplateBuilder};
 use glutin::context::{
     ContextApi,
@@ -79,7 +65,6 @@
     Window,
     WindowBuilder,
     WindowLevel
->>>>>>> 5e8a8850
 };
 
 use crate::error::{BacktraceError, ErrorMessage};
@@ -94,14 +79,8 @@
 use crate::GLRenderer;
 use glam::{DVec2, IVec2, UVec2, Vec2};
 
-<<<<<<< HEAD
 pub(crate) struct WindowHelperGlutin<UserEventType: 'static> {
-    window_context: Rc<glutin::ContextWrapper<glutin::PossiblyCurrent, GlutinWindow>>,
-=======
-pub(crate) struct WindowHelperGlutin<UserEventType: 'static>
-{
     window: Rc<Window>,
->>>>>>> 5e8a8850
     event_proxy: EventLoopProxy<UserEventGlutin<UserEventType>>,
     redraw_requested: Cell<bool>,
     terminate_requested: bool,
@@ -152,36 +131,19 @@
     pub fn set_icon_from_rgba_pixels(
         &self,
         data: Vec<u8>,
-<<<<<<< HEAD
-        size: UVec2,
+        size: UVec2
     ) -> Result<(), BacktraceError<ErrorMessage>> {
-        self.window_context
-            .window()
-            .set_window_icon(Some(Icon::from_rgba(data, size.x, size.y).map_err(
-                |err| ErrorMessage::msg_with_cause("Icon data was invalid", err),
-            )?));
-=======
-        size: UVec2
-    ) -> Result<(), BacktraceError<ErrorMessage>>
-    {
         self.window.set_window_icon(Some(
             Icon::from_rgba(data, size.x, size.y).map_err(|err| {
                 ErrorMessage::msg_with_cause("Icon data was invalid", err)
             })?
         ));
->>>>>>> 5e8a8850
 
         Ok(())
     }
 
-<<<<<<< HEAD
     pub fn set_cursor_visible(&self, visible: bool) {
-        self.window_context.window().set_cursor_visible(visible);
-=======
-    pub fn set_cursor_visible(&self, visible: bool)
-    {
         self.window.set_cursor_visible(visible);
->>>>>>> 5e8a8850
     }
 
     pub fn set_cursor_grab(&self, grabbed: bool) -> Result<(), BacktraceError<ErrorMessage>> {
@@ -195,13 +157,6 @@
                 ErrorMessage::msg_with_cause("Failed to move cursor to center of window", err)
             })?;
 
-<<<<<<< HEAD
-        match self
-            .window_context
-            .window()
-            .set_cursor_grab(CursorGrabMode::Confined)
-        {
-=======
         let result = if grabbed {
             self.window
                 .set_cursor_grab(CursorGrabMode::Locked)
@@ -211,7 +166,6 @@
         };
 
         match result {
->>>>>>> 5e8a8850
             Ok(_) => {
                 self.is_mouse_grabbed.set(grabbed);
                 if self
@@ -227,14 +181,8 @@
         }
     }
 
-<<<<<<< HEAD
     pub fn set_resizable(&self, resizable: bool) {
-        self.window_context.window().set_resizable(resizable);
-=======
-    pub fn set_resizable(&self, resizable: bool)
-    {
         self.window.set_resizable(resizable);
->>>>>>> 5e8a8850
     }
 
     #[inline]
@@ -242,23 +190,12 @@
         self.redraw_requested.set(true);
     }
 
-<<<<<<< HEAD
     pub fn set_title(&self, title: &str) {
-        self.window_context.window().set_title(title);
+        self.window.set_title(title);
     }
 
     pub fn set_fullscreen_mode(&self, mode: WindowFullscreenMode) {
-        let window = self.window_context.window();
-=======
-    pub fn set_title(&self, title: &str)
-    {
-        self.window.set_title(title);
-    }
-
-    pub fn set_fullscreen_mode(&self, mode: WindowFullscreenMode)
-    {
         let window = &self.window;
->>>>>>> 5e8a8850
 
         window.set_fullscreen(match mode {
             WindowFullscreenMode::Windowed => None,
@@ -289,14 +226,8 @@
             .request_inner_size(PhysicalSize::new(size.x, size.y));
     }
 
-<<<<<<< HEAD
     pub fn get_size_pixels(&self) -> UVec2 {
-        let size = self.window_context.window().inner_size();
-=======
-    pub fn get_size_pixels(&self) -> UVec2
-    {
         let size = self.window.inner_size();
->>>>>>> 5e8a8850
 
         UVec2::new(size.width, size.height)
     }
@@ -319,26 +250,14 @@
     pub fn set_position_scaled_pixels<P: Into<Vec2>>(&self, position: P) {
         let position = position.into();
 
-<<<<<<< HEAD
-        self.window_context
-            .window()
-            .set_outer_position(glutin::dpi::LogicalPosition::new(position.x, position.y));
-=======
         self.window
             .set_outer_position(winit::dpi::LogicalPosition::new(position.x, position.y));
->>>>>>> 5e8a8850
     }
 
     #[inline]
     #[must_use]
-<<<<<<< HEAD
     pub fn get_scale_factor(&self) -> f64 {
-        self.window_context.window().scale_factor()
-=======
-    pub fn get_scale_factor(&self) -> f64
-    {
         self.window.scale_factor()
->>>>>>> 5e8a8850
     }
 
     pub fn create_user_event_sender(&self) -> UserEventSender<UserEventType> {
@@ -348,15 +267,10 @@
 
 pub(crate) struct WindowGlutin<UserEventType: 'static> {
     event_loop: EventLoop<UserEventGlutin<UserEventType>>,
-<<<<<<< HEAD
-    window_context: Rc<glutin::ContextWrapper<glutin::PossiblyCurrent, GlutinWindow>>,
-    gl_backend: Rc<dyn GLBackend>,
-=======
     window: Rc<Window>,
     context: Rc<PossiblyCurrentContext>,
     surface: Rc<Surface<WindowSurface>>,
-    gl_backend: Rc<dyn GLBackend>
->>>>>>> 5e8a8850
+    gl_backend: Rc<dyn GLBackend>,
 }
 
 impl<UserEventType: 'static> WindowGlutin<UserEventType> {
@@ -365,11 +279,7 @@
         options: WindowCreationOptions,
     ) -> Result<WindowGlutin<UserEventType>, BacktraceError<WindowCreationError>> {
         let event_loop: EventLoop<UserEventGlutin<UserEventType>> =
-<<<<<<< HEAD
-            EventLoopBuilder::with_user_event().build();
-=======
             EventLoopBuilder::with_user_event().build()?;
->>>>>>> 5e8a8850
 
         let primary_monitor = event_loop
             .primary_monitor()
@@ -418,25 +328,6 @@
 
             WindowCreationMode::FullscreenBorderless => {
                 window_builder = window_builder.with_fullscreen(Some(
-<<<<<<< HEAD
-                    glutin::window::Fullscreen::Borderless(Some(primary_monitor.clone())),
-                ));
-            }
-        }
-
-        let window_context = create_best_context(&window_builder, &event_loop, &options)
-            .ok_or_else(|| BacktraceError::new(WindowCreationError::SuitableContextNotFound))?;
-
-        let window_context = Rc::new(match unsafe { window_context.make_current() } {
-            Ok(window_context) => window_context,
-            Err((_, err)) => {
-                return Err(BacktraceError::new_with_cause(
-                    WindowCreationError::MakeContextCurrentFailed,
-                    err,
-                ));
-            }
-        });
-=======
                     winit::window::Fullscreen::Borderless(Some(primary_monitor.clone()))
                 ));
             }
@@ -446,7 +337,6 @@
             create_best_context(&window_builder, &event_loop, &options).ok_or_else(
                 || BacktraceError::new(WindowCreationError::SuitableContextNotFound)
             )?;
->>>>>>> 5e8a8850
 
         if let WindowCreationMode::Windowed {
             position: Some(position),
@@ -497,15 +387,10 @@
 
         Ok(WindowGlutin {
             event_loop,
-<<<<<<< HEAD
-            window_context,
-            gl_backend,
-=======
             window: Rc::new(window),
             context: Rc::new(context),
             surface: Rc::new(surface),
-            gl_backend
->>>>>>> 5e8a8850
+            gl_backend,
         })
     }
 
@@ -513,15 +398,8 @@
         UserEventSender::new(UserEventSenderGlutin::new(self.event_loop.create_proxy()))
     }
 
-<<<<<<< HEAD
     pub fn get_inner_size_pixels(&self) -> UVec2 {
-        let (x, y) = self.window_context.window().inner_size().into();
-        UVec2::new(x, y)
-=======
-    pub fn get_inner_size_pixels(&self) -> UVec2
-    {
-        self.window.inner_size().into()
->>>>>>> 5e8a8850
+        physical_size_to_uvec2(self.window.inner_size())
     }
 
     fn loop_handle_event<Handler>(
@@ -556,22 +434,14 @@
 
                 GlutinWindowEvent::Resized(physical_size) => {
                     log::info!("Resized: {:?}", physical_size);
-<<<<<<< HEAD
-                    window_context.resize(physical_size);
-                    let (x, y) = physical_size.into();
-                    let physical_size = UVec2::new(x, y);
-                    helper.inner().physical_size = physical_size;
-                    handler.on_resize(helper, physical_size)
-=======
                     if let (Ok(w), Ok(h)) = (
                         NonZeroU32::try_from(physical_size.width),
                         NonZeroU32::try_from(physical_size.height)
                     ) {
                         surface.resize(context, w, h);
                     }
-                    helper.inner().physical_size = physical_size.into();
-                    handler.on_resize(helper, physical_size.into())
->>>>>>> 5e8a8850
+                    helper.inner().physical_size = physical_size_to_uvec2(physical_size);
+                    handler.on_resize(helper, physical_size_to_uvec2(physical_size))
                 }
 
                 GlutinWindowEvent::CloseRequested => return WindowEventLoopAction::Exit,
@@ -628,13 +498,8 @@
                     handler.on_mouse_wheel_scroll(helper, distance);
                 }
 
-<<<<<<< HEAD
-                GlutinWindowEvent::KeyboardInput { input, .. } => {
-                    let virtual_key_code = input.virtual_keycode.map(VirtualKeyCode::from);
-=======
                 GlutinWindowEvent::KeyboardInput { event, .. } => {
                     let virtual_key_code = VirtualKeyCode::try_from(&event).ok();
->>>>>>> 5e8a8850
 
                     match event.state {
                         GlutinElementState::Pressed => {
@@ -696,12 +561,7 @@
         let surface = self.surface;
         let event_loop = self.event_loop;
 
-<<<<<<< HEAD
-        let (x, y) = window_context.window().inner_size().into();
-        let initial_viewport_size_pixels = UVec2::new(x, y);
-=======
-        let initial_viewport_size_pixels = window.inner_size().into();
->>>>>>> 5e8a8850
+        let initial_viewport_size_pixels = physical_size_to_uvec2(window.inner_size());
 
         let mut handler = DrawingWindowHandler::new(handler, renderer);
 
@@ -713,14 +573,7 @@
 
         handler.on_start(
             &mut helper,
-<<<<<<< HEAD
-            WindowStartupInfo::new(
-                initial_viewport_size_pixels,
-                window_context.window().scale_factor(),
-            ),
-=======
-            WindowStartupInfo::new(initial_viewport_size_pixels, window.scale_factor())
->>>>>>> 5e8a8850
+            WindowStartupInfo::new(initial_viewport_size_pixels, window.scale_factor()),
         );
 
         match helper.inner().get_event_loop_action() {
@@ -736,34 +589,6 @@
 
         let mut handler = Some(handler);
 
-<<<<<<< HEAD
-        event_loop.run(
-            move |event: GlutinEvent<UserEventGlutin<UserEventType>>,
-                  _,
-                  control_flow: &mut ControlFlow| {
-                *control_flow = {
-                    if handler.is_none() {
-                        ControlFlow::Exit
-                    } else {
-                        let action = WindowGlutin::loop_handle_event(
-                            &window_context,
-                            handler.as_mut().unwrap(),
-                            event,
-                            &mut helper,
-                        );
-
-                        match action {
-                            WindowEventLoopAction::Continue => {
-                                if helper.inner().is_redraw_requested() {
-                                    ControlFlow::Poll
-                                } else {
-                                    ControlFlow::Wait
-                                }
-                            }
-                            WindowEventLoopAction::Exit => {
-                                handler = None;
-                                ControlFlow::Exit
-=======
         let result = event_loop.run(
             move |event: GlutinEvent<UserEventGlutin<UserEventType>>, target| {
                 if handler.is_none() {
@@ -784,7 +609,6 @@
                                 target.set_control_flow(ControlFlow::Poll)
                             } else {
                                 target.set_control_flow(ControlFlow::Wait)
->>>>>>> 5e8a8850
                             }
                         }
                         WindowEventLoopAction::Exit => {
@@ -793,10 +617,6 @@
                         }
                     }
                 }
-<<<<<<< HEAD
-            },
-        )
-=======
             }
         );
 
@@ -806,7 +626,6 @@
         }
 
         std::process::exit(0);
->>>>>>> 5e8a8850
     }
 
     #[inline]
@@ -824,21 +643,12 @@
 fn create_best_context<UserEventType>(
     window_builder: &WindowBuilder,
     event_loop: &EventLoop<UserEventType>,
-<<<<<<< HEAD
-    options: &WindowCreationOptions,
-) -> Option<glutin::WindowedContext<glutin::NotCurrent>> {
-    for vsync in &[options.vsync, true, false] {
-        for multisampling in &[options.multisampling, 16, 8, 4, 2, 1, 0] {
-            log::info!("Trying vsync={}, multisampling={}...", vsync, multisampling);
-=======
     options: &WindowCreationOptions
-) -> Option<(PossiblyCurrentContext, Window, Surface<WindowSurface>)>
-{
+) -> Option<(PossiblyCurrentContext, Window, Surface<WindowSurface>)> {
     for multisampling in &[options.multisampling, 16, 8, 4, 2, 1, 0] {
         log::info!("Trying multisampling={}...", multisampling);
 
         let mut template = ConfigTemplateBuilder::new();
->>>>>>> 5e8a8850
 
         if *multisampling > 1 {
             template = template.with_multisampling(
@@ -867,11 +677,7 @@
             }
         };
 
-<<<<<<< HEAD
-            let result = windowed_context.build_windowed(window_builder.clone(), event_loop);
-=======
         let gl_display = gl_config.display();
->>>>>>> 5e8a8850
 
         let context_attributes = ContextAttributesBuilder::new()
             .with_context_api(ContextApi::OpenGl(Some(Version::new(2, 0))))
@@ -1001,200 +807,8 @@
     }
 }
 
-<<<<<<< HEAD
-impl From<glutin::event::MouseButton> for MouseButton {
-    fn from(button: glutin::event::MouseButton) -> Self {
-        match button {
-            glutin::event::MouseButton::Left => MouseButton::Left,
-            glutin::event::MouseButton::Right => MouseButton::Right,
-            glutin::event::MouseButton::Middle => MouseButton::Middle,
-            glutin::event::MouseButton::Other(id) => MouseButton::Other(id),
-        }
-    }
-}
-
-impl From<GlutinVirtualKeyCode> for VirtualKeyCode {
-    fn from(virtual_key_code: GlutinVirtualKeyCode) -> Self {
-        match virtual_key_code {
-            GlutinVirtualKeyCode::Key1 => VirtualKeyCode::Key1,
-            GlutinVirtualKeyCode::Key2 => VirtualKeyCode::Key2,
-            GlutinVirtualKeyCode::Key3 => VirtualKeyCode::Key3,
-            GlutinVirtualKeyCode::Key4 => VirtualKeyCode::Key4,
-            GlutinVirtualKeyCode::Key5 => VirtualKeyCode::Key5,
-            GlutinVirtualKeyCode::Key6 => VirtualKeyCode::Key6,
-            GlutinVirtualKeyCode::Key7 => VirtualKeyCode::Key7,
-            GlutinVirtualKeyCode::Key8 => VirtualKeyCode::Key8,
-            GlutinVirtualKeyCode::Key9 => VirtualKeyCode::Key9,
-            GlutinVirtualKeyCode::Key0 => VirtualKeyCode::Key0,
-            GlutinVirtualKeyCode::A => VirtualKeyCode::A,
-            GlutinVirtualKeyCode::B => VirtualKeyCode::B,
-            GlutinVirtualKeyCode::C => VirtualKeyCode::C,
-            GlutinVirtualKeyCode::D => VirtualKeyCode::D,
-            GlutinVirtualKeyCode::E => VirtualKeyCode::E,
-            GlutinVirtualKeyCode::F => VirtualKeyCode::F,
-            GlutinVirtualKeyCode::G => VirtualKeyCode::G,
-            GlutinVirtualKeyCode::H => VirtualKeyCode::H,
-            GlutinVirtualKeyCode::I => VirtualKeyCode::I,
-            GlutinVirtualKeyCode::J => VirtualKeyCode::J,
-            GlutinVirtualKeyCode::K => VirtualKeyCode::K,
-            GlutinVirtualKeyCode::L => VirtualKeyCode::L,
-            GlutinVirtualKeyCode::M => VirtualKeyCode::M,
-            GlutinVirtualKeyCode::N => VirtualKeyCode::N,
-            GlutinVirtualKeyCode::O => VirtualKeyCode::O,
-            GlutinVirtualKeyCode::P => VirtualKeyCode::P,
-            GlutinVirtualKeyCode::Q => VirtualKeyCode::Q,
-            GlutinVirtualKeyCode::R => VirtualKeyCode::R,
-            GlutinVirtualKeyCode::S => VirtualKeyCode::S,
-            GlutinVirtualKeyCode::T => VirtualKeyCode::T,
-            GlutinVirtualKeyCode::U => VirtualKeyCode::U,
-            GlutinVirtualKeyCode::V => VirtualKeyCode::V,
-            GlutinVirtualKeyCode::W => VirtualKeyCode::W,
-            GlutinVirtualKeyCode::X => VirtualKeyCode::X,
-            GlutinVirtualKeyCode::Y => VirtualKeyCode::Y,
-            GlutinVirtualKeyCode::Z => VirtualKeyCode::Z,
-            GlutinVirtualKeyCode::Escape => VirtualKeyCode::Escape,
-            GlutinVirtualKeyCode::F1 => VirtualKeyCode::F1,
-            GlutinVirtualKeyCode::F2 => VirtualKeyCode::F2,
-            GlutinVirtualKeyCode::F3 => VirtualKeyCode::F3,
-            GlutinVirtualKeyCode::F4 => VirtualKeyCode::F4,
-            GlutinVirtualKeyCode::F5 => VirtualKeyCode::F5,
-            GlutinVirtualKeyCode::F6 => VirtualKeyCode::F6,
-            GlutinVirtualKeyCode::F7 => VirtualKeyCode::F7,
-            GlutinVirtualKeyCode::F8 => VirtualKeyCode::F8,
-            GlutinVirtualKeyCode::F9 => VirtualKeyCode::F9,
-            GlutinVirtualKeyCode::F10 => VirtualKeyCode::F10,
-            GlutinVirtualKeyCode::F11 => VirtualKeyCode::F11,
-            GlutinVirtualKeyCode::F12 => VirtualKeyCode::F12,
-            GlutinVirtualKeyCode::F13 => VirtualKeyCode::F13,
-            GlutinVirtualKeyCode::F14 => VirtualKeyCode::F14,
-            GlutinVirtualKeyCode::F15 => VirtualKeyCode::F15,
-            GlutinVirtualKeyCode::F16 => VirtualKeyCode::F16,
-            GlutinVirtualKeyCode::F17 => VirtualKeyCode::F17,
-            GlutinVirtualKeyCode::F18 => VirtualKeyCode::F18,
-            GlutinVirtualKeyCode::F19 => VirtualKeyCode::F19,
-            GlutinVirtualKeyCode::F20 => VirtualKeyCode::F20,
-            GlutinVirtualKeyCode::F21 => VirtualKeyCode::F21,
-            GlutinVirtualKeyCode::F22 => VirtualKeyCode::F22,
-            GlutinVirtualKeyCode::F23 => VirtualKeyCode::F23,
-            GlutinVirtualKeyCode::F24 => VirtualKeyCode::F24,
-            GlutinVirtualKeyCode::Snapshot => VirtualKeyCode::PrintScreen,
-            GlutinVirtualKeyCode::Scroll => VirtualKeyCode::ScrollLock,
-            GlutinVirtualKeyCode::Pause => VirtualKeyCode::PauseBreak,
-            GlutinVirtualKeyCode::Insert => VirtualKeyCode::Insert,
-            GlutinVirtualKeyCode::Home => VirtualKeyCode::Home,
-            GlutinVirtualKeyCode::Delete => VirtualKeyCode::Delete,
-            GlutinVirtualKeyCode::End => VirtualKeyCode::End,
-            GlutinVirtualKeyCode::PageDown => VirtualKeyCode::PageDown,
-            GlutinVirtualKeyCode::PageUp => VirtualKeyCode::PageUp,
-            GlutinVirtualKeyCode::Left => VirtualKeyCode::Left,
-            GlutinVirtualKeyCode::Up => VirtualKeyCode::Up,
-            GlutinVirtualKeyCode::Right => VirtualKeyCode::Right,
-            GlutinVirtualKeyCode::Down => VirtualKeyCode::Down,
-            GlutinVirtualKeyCode::Back => VirtualKeyCode::Backspace,
-            GlutinVirtualKeyCode::Return => VirtualKeyCode::Return,
-            GlutinVirtualKeyCode::Space => VirtualKeyCode::Space,
-            GlutinVirtualKeyCode::Compose => VirtualKeyCode::Compose,
-            GlutinVirtualKeyCode::Caret => VirtualKeyCode::Caret,
-            GlutinVirtualKeyCode::Numlock => VirtualKeyCode::Numlock,
-            GlutinVirtualKeyCode::Numpad0 => VirtualKeyCode::Numpad0,
-            GlutinVirtualKeyCode::Numpad1 => VirtualKeyCode::Numpad1,
-            GlutinVirtualKeyCode::Numpad2 => VirtualKeyCode::Numpad2,
-            GlutinVirtualKeyCode::Numpad3 => VirtualKeyCode::Numpad3,
-            GlutinVirtualKeyCode::Numpad4 => VirtualKeyCode::Numpad4,
-            GlutinVirtualKeyCode::Numpad5 => VirtualKeyCode::Numpad5,
-            GlutinVirtualKeyCode::Numpad6 => VirtualKeyCode::Numpad6,
-            GlutinVirtualKeyCode::Numpad7 => VirtualKeyCode::Numpad7,
-            GlutinVirtualKeyCode::Numpad8 => VirtualKeyCode::Numpad8,
-            GlutinVirtualKeyCode::Numpad9 => VirtualKeyCode::Numpad9,
-            GlutinVirtualKeyCode::NumpadAdd => VirtualKeyCode::NumpadAdd,
-            GlutinVirtualKeyCode::NumpadDivide => VirtualKeyCode::NumpadDivide,
-            GlutinVirtualKeyCode::NumpadDecimal => VirtualKeyCode::NumpadDecimal,
-            GlutinVirtualKeyCode::NumpadComma => VirtualKeyCode::NumpadComma,
-            GlutinVirtualKeyCode::NumpadEnter => VirtualKeyCode::NumpadEnter,
-            GlutinVirtualKeyCode::NumpadEquals => VirtualKeyCode::NumpadEquals,
-            GlutinVirtualKeyCode::NumpadMultiply => VirtualKeyCode::NumpadMultiply,
-            GlutinVirtualKeyCode::NumpadSubtract => VirtualKeyCode::NumpadSubtract,
-            GlutinVirtualKeyCode::AbntC1 => VirtualKeyCode::AbntC1,
-            GlutinVirtualKeyCode::AbntC2 => VirtualKeyCode::AbntC2,
-            GlutinVirtualKeyCode::Apostrophe => VirtualKeyCode::Apostrophe,
-            GlutinVirtualKeyCode::Apps => VirtualKeyCode::Apps,
-            GlutinVirtualKeyCode::Asterisk => VirtualKeyCode::Asterisk,
-            GlutinVirtualKeyCode::At => VirtualKeyCode::At,
-            GlutinVirtualKeyCode::Ax => VirtualKeyCode::Ax,
-            GlutinVirtualKeyCode::Backslash => VirtualKeyCode::Backslash,
-            GlutinVirtualKeyCode::Calculator => VirtualKeyCode::Calculator,
-            GlutinVirtualKeyCode::Capital => VirtualKeyCode::Capital,
-            GlutinVirtualKeyCode::Colon => VirtualKeyCode::Colon,
-            GlutinVirtualKeyCode::Comma => VirtualKeyCode::Comma,
-            GlutinVirtualKeyCode::Convert => VirtualKeyCode::Convert,
-            GlutinVirtualKeyCode::Equals => VirtualKeyCode::Equals,
-            GlutinVirtualKeyCode::Grave => VirtualKeyCode::Grave,
-            GlutinVirtualKeyCode::Kana => VirtualKeyCode::Kana,
-            GlutinVirtualKeyCode::Kanji => VirtualKeyCode::Kanji,
-            GlutinVirtualKeyCode::LAlt => VirtualKeyCode::LAlt,
-            GlutinVirtualKeyCode::LBracket => VirtualKeyCode::LBracket,
-            GlutinVirtualKeyCode::LControl => VirtualKeyCode::LControl,
-            GlutinVirtualKeyCode::LShift => VirtualKeyCode::LShift,
-            GlutinVirtualKeyCode::LWin => VirtualKeyCode::LWin,
-            GlutinVirtualKeyCode::Mail => VirtualKeyCode::Mail,
-            GlutinVirtualKeyCode::MediaSelect => VirtualKeyCode::MediaSelect,
-            GlutinVirtualKeyCode::MediaStop => VirtualKeyCode::MediaStop,
-            GlutinVirtualKeyCode::Minus => VirtualKeyCode::Minus,
-            GlutinVirtualKeyCode::Mute => VirtualKeyCode::Mute,
-            GlutinVirtualKeyCode::MyComputer => VirtualKeyCode::MyComputer,
-            GlutinVirtualKeyCode::NavigateForward => VirtualKeyCode::NavigateForward,
-            GlutinVirtualKeyCode::NavigateBackward => VirtualKeyCode::NavigateBackward,
-            GlutinVirtualKeyCode::NextTrack => VirtualKeyCode::NextTrack,
-            GlutinVirtualKeyCode::NoConvert => VirtualKeyCode::NoConvert,
-            GlutinVirtualKeyCode::OEM102 => VirtualKeyCode::OEM102,
-            GlutinVirtualKeyCode::Period => VirtualKeyCode::Period,
-            GlutinVirtualKeyCode::PlayPause => VirtualKeyCode::PlayPause,
-            GlutinVirtualKeyCode::Plus => VirtualKeyCode::Plus,
-            GlutinVirtualKeyCode::Power => VirtualKeyCode::Power,
-            GlutinVirtualKeyCode::PrevTrack => VirtualKeyCode::PrevTrack,
-            GlutinVirtualKeyCode::RAlt => VirtualKeyCode::RAlt,
-            GlutinVirtualKeyCode::RBracket => VirtualKeyCode::RBracket,
-            GlutinVirtualKeyCode::RControl => VirtualKeyCode::RControl,
-            GlutinVirtualKeyCode::RShift => VirtualKeyCode::RShift,
-            GlutinVirtualKeyCode::RWin => VirtualKeyCode::RWin,
-            GlutinVirtualKeyCode::Semicolon => VirtualKeyCode::Semicolon,
-            GlutinVirtualKeyCode::Slash => VirtualKeyCode::Slash,
-            GlutinVirtualKeyCode::Sleep => VirtualKeyCode::Sleep,
-            GlutinVirtualKeyCode::Stop => VirtualKeyCode::Stop,
-            GlutinVirtualKeyCode::Sysrq => VirtualKeyCode::Sysrq,
-            GlutinVirtualKeyCode::Tab => VirtualKeyCode::Tab,
-            GlutinVirtualKeyCode::Underline => VirtualKeyCode::Underline,
-            GlutinVirtualKeyCode::Unlabeled => VirtualKeyCode::Unlabeled,
-            GlutinVirtualKeyCode::VolumeDown => VirtualKeyCode::VolumeDown,
-            GlutinVirtualKeyCode::VolumeUp => VirtualKeyCode::VolumeUp,
-            GlutinVirtualKeyCode::Wake => VirtualKeyCode::Wake,
-            GlutinVirtualKeyCode::WebBack => VirtualKeyCode::WebBack,
-            GlutinVirtualKeyCode::WebFavorites => VirtualKeyCode::WebFavorites,
-            GlutinVirtualKeyCode::WebForward => VirtualKeyCode::WebForward,
-            GlutinVirtualKeyCode::WebHome => VirtualKeyCode::WebHome,
-            GlutinVirtualKeyCode::WebRefresh => VirtualKeyCode::WebRefresh,
-            GlutinVirtualKeyCode::WebSearch => VirtualKeyCode::WebSearch,
-            GlutinVirtualKeyCode::WebStop => VirtualKeyCode::WebStop,
-            GlutinVirtualKeyCode::Yen => VirtualKeyCode::Yen,
-            GlutinVirtualKeyCode::Copy => VirtualKeyCode::Copy,
-            GlutinVirtualKeyCode::Paste => VirtualKeyCode::Paste,
-            GlutinVirtualKeyCode::Cut => VirtualKeyCode::Cut,
-        }
-    }
-}
-
-impl From<glutin::event::ModifiersState> for ModifiersState {
-    fn from(state: glutin::event::ModifiersState) -> Self {
-        ModifiersState {
-            ctrl: state.ctrl(),
-            alt: state.alt(),
-            shift: state.shift(),
-            logo: state.logo(),
-=======
-impl From<winit::event::MouseButton> for MouseButton
-{
-    fn from(button: winit::event::MouseButton) -> Self
-    {
+impl From<winit::event::MouseButton> for MouseButton {
+    fn from(button: winit::event::MouseButton) -> Self {
         match button {
             winit::event::MouseButton::Left => MouseButton::Left,
             winit::event::MouseButton::Right => MouseButton::Right,
@@ -1206,12 +820,10 @@
     }
 }
 
-impl TryFrom<&KeyEvent> for VirtualKeyCode
-{
+impl TryFrom<&KeyEvent> for VirtualKeyCode {
     type Error = ();
 
-    fn try_from(event: &KeyEvent) -> Result<Self, Self::Error>
-    {
+    fn try_from(event: &KeyEvent) -> Result<Self, Self::Error> {
         let lr_variant =
             |left: VirtualKeyCode, right: VirtualKeyCode| match event.location {
                 KeyLocation::Standard | KeyLocation::Left => left,
@@ -1359,16 +971,13 @@
     }
 }
 
-impl From<winit::keyboard::ModifiersState> for ModifiersState
-{
-    fn from(state: winit::keyboard::ModifiersState) -> Self
-    {
+impl From<winit::keyboard::ModifiersState> for ModifiersState {
+    fn from(state: winit::keyboard::ModifiersState) -> Self {
         ModifiersState {
             ctrl: state.control_key(),
             alt: state.alt_key(),
             shift: state.shift_key(),
             logo: state.super_key()
->>>>>>> 5e8a8850
         }
     }
 }
@@ -1411,4 +1020,11 @@
     {
         Self::new_with_cause(WindowCreationError::EventLoopCreationFailed, value)
     }
+}
+
+fn physical_size_to_uvec2(from: PhysicalSize<u32>) -> UVec2 {
+    UVec2 {
+        x: from.width,
+        y: from.height,
+    }
 }