/*
 *  Copyright 2021 QuantumBadger
 *
 *  Licensed under the Apache License, Version 2.0 (the "License");
 *  you may not use this file except in compliance with the License.
 *  You may obtain a copy of the License at
 *
 *      http://www.apache.org/licenses/LICENSE-2.0
 *
 *  Unless required by applicable law or agreed to in writing, software
 *  distributed under the License is distributed on an "AS IS" BASIS,
 *  WITHOUT WARRANTIES OR CONDITIONS OF ANY KIND, either express or implied.
 *  See the License for the specific language governing permissions and
 *  limitations under the License.
 */

use std::fmt::{Display, Formatter};
use std::marker::PhantomData;

use crate::error::{BacktraceError, ErrorMessage};
use crate::{GLRenderer, Graphics2D};
use glam::{IVec2, UVec2, Vec2};

#[cfg(all(not(target_arch = "wasm32"), not(any(doc, doctest))))]
type WindowHelperInnerType<UserEventType> =
    crate::window_internal_glutin::WindowHelperGlutin<UserEventType>;

#[cfg(all(not(target_arch = "wasm32"), not(any(doc, doctest))))]
type UserEventSenderInnerType<UserEventType> =
    crate::window_internal_glutin::UserEventSenderGlutin<UserEventType>;

#[cfg(all(target_arch = "wasm32", not(any(doc, doctest))))]
type WindowHelperInnerType<UserEventType> =
    crate::window_internal_web::WindowHelperWeb<UserEventType>;

#[cfg(all(target_arch = "wasm32", not(any(doc, doctest))))]
type UserEventSenderInnerType<UserEventType> =
    crate::window_internal_web::UserEventSenderWeb<UserEventType>;

#[cfg(any(doc, doctest))]
type WindowHelperInnerType<UserEventType> = PhantomData<UserEventType>;

#[cfg(any(doc, doctest))]
type UserEventSenderInnerType<UserEventType> = PhantomData<UserEventType>;

/// Error occurring when sending a user event.
#[derive(Clone, Debug, Hash, Eq, PartialEq, Copy)]
pub enum EventLoopSendError {
    /// Send failed as the event loop no longer exists.
    EventLoopNoLongerExists,
}

/// Allows user events to be sent to the event loop from other threads.
pub struct UserEventSender<UserEventType: 'static> {
    inner: UserEventSenderInnerType<UserEventType>,
}

impl<UserEventType> Clone for UserEventSender<UserEventType> {
    fn clone(&self) -> Self {
        UserEventSender {
            inner: self.inner.clone(),
        }
    }
}

impl<UserEventType> UserEventSender<UserEventType> {
    pub(crate) fn new(inner: UserEventSenderInnerType<UserEventType>) -> Self {
        Self { inner }
    }

    /// Sends a user-defined event to the event loop. This will cause
    /// [WindowHandler::on_user_event] to be invoked on the event loop
    /// thread.
    ///
    /// This may be invoked from a different thread to the one running the event
    /// loop.
    #[inline]
    pub fn send_event(&self, event: UserEventType) -> Result<(), EventLoopSendError> {
        self.inner.send_event(event)
    }
}

/// Error occurring when creating a window.
#[derive(Clone, Copy, Debug, Hash, Eq, PartialEq)]
<<<<<<< HEAD
pub enum WindowCreationError {
=======
#[non_exhaustive]
pub enum WindowCreationError
{
>>>>>>> 5e8a8850
    /// Could not find the primary monitor.
    PrimaryMonitorNotFound,
    /// Could not find a suitable graphics context. Speedy2D attempts to find
    /// the best possible context configuration by trying multiple options for
    /// vsync and multisampling.
    SuitableContextNotFound,
    /// Failed to make the graphics context current.
    MakeContextCurrentFailed,
    /// Failed to instantiate the renderer.
    RendererCreationFailed,
<<<<<<< HEAD
}

impl Display for WindowCreationError {
    fn fmt(&self, f: &mut Formatter<'_>) -> std::fmt::Result {
        match self {
            WindowCreationError::PrimaryMonitorNotFound => f.write_str("Primary monitor not found"),
=======
    /// Failed to instantiate the main window event loop.
    EventLoopCreationFailed
}

impl Display for WindowCreationError
{
    fn fmt(&self, f: &mut Formatter<'_>) -> std::fmt::Result
    {
        f.write_str(match self {
            WindowCreationError::PrimaryMonitorNotFound => "Primary monitor not found",
>>>>>>> 5e8a8850
            WindowCreationError::SuitableContextNotFound => {
                "Could not find a suitable graphics context"
            }
            WindowCreationError::MakeContextCurrentFailed => {
                "Failed to make the graphics context current"
            }
            WindowCreationError::RendererCreationFailed => {
                "Failed to create the renderer"
            }
            WindowCreationError::EventLoopCreationFailed => {
                "Failed to instantiate the main window event loop"
            }
        })
    }
}

/// A set of callbacks for an active window. If a callback is not implemented,
/// it will do nothing by default, so it is only necessary to implement the
/// callbacks you actually need.
pub trait WindowHandler<UserEventType = ()> {
    /// Invoked once when the window first starts.
    #[allow(unused_variables)]
    #[inline]
    fn on_start(&mut self, helper: &mut WindowHelper<UserEventType>, info: WindowStartupInfo) {}

    /// Invoked when a user-defined event is received, allowing you to wake up
    /// the event loop to handle events from other threads.
    ///
    /// See [WindowHelper::create_user_event_sender].
    #[allow(unused_variables)]
    #[inline]
    fn on_user_event(
        &mut self,
        helper: &mut WindowHelper<UserEventType>,
        user_event: UserEventType,
    ) {
    }

    /// Invoked when the window is resized.
    #[allow(unused_variables)]
    #[inline]
    fn on_resize(&mut self, helper: &mut WindowHelper<UserEventType>, size_pixels: UVec2) {}

    /// Invoked if the mouse cursor becomes grabbed or un-grabbed. See
    /// [WindowHelper::set_cursor_grab].
    ///
    /// Note: mouse movement events will behave differently depending on the
    /// current cursor grabbing status.
    #[allow(unused_variables)]
    #[inline]
    fn on_mouse_grab_status_changed(
        &mut self,
        helper: &mut WindowHelper<UserEventType>,
        mouse_grabbed: bool,
    ) {
    }

    /// Invoked if the window enters or exits fullscreen mode. See
    /// [WindowHelper::set_fullscreen_mode].
    #[allow(unused_variables)]
    #[inline]
    fn on_fullscreen_status_changed(
        &mut self,
        helper: &mut WindowHelper<UserEventType>,
        fullscreen: bool,
    ) {
    }

    /// Invoked when the window scale factor changes.
    #[allow(unused_variables)]
    #[inline]
    fn on_scale_factor_changed(
        &mut self,
        helper: &mut WindowHelper<UserEventType>,
        scale_factor: f64,
    ) {
    }

    /// Invoked when the contents of the window needs to be redrawn.
    ///
    /// It is possible to request a redraw from any callback using
    /// [WindowHelper::request_redraw].
    #[allow(unused_variables)]
    #[inline]
    fn on_draw(&mut self, helper: &mut WindowHelper<UserEventType>, graphics: &mut Graphics2D) {}

    /// Invoked when the mouse changes position.
    ///
    /// Normally, this provides the absolute  position of the mouse in the
    /// window/canvas. However, if the mouse cursor is grabbed, this will
    /// instead provide the amount of relative movement since the last move
    /// event.
    ///
    /// See [WindowHandler::on_mouse_grab_status_changed].
    #[allow(unused_variables)]
    #[inline]
    fn on_mouse_move(&mut self, helper: &mut WindowHelper<UserEventType>, position: Vec2) {}

    /// Invoked when a mouse button is pressed.
    #[allow(unused_variables)]
    #[inline]
    fn on_mouse_button_down(
        &mut self,
        helper: &mut WindowHelper<UserEventType>,
        button: MouseButton,
    ) {
    }

    /// Invoked when a mouse button is released.
    #[allow(unused_variables)]
    #[inline]
    fn on_mouse_button_up(
        &mut self,
        helper: &mut WindowHelper<UserEventType>,
        button: MouseButton,
    ) {
    }

    /// Invoked when the mouse wheel moves.
    #[allow(unused_variables)]
    #[inline]
    fn on_mouse_wheel_scroll(
        &mut self,
        helper: &mut WindowHelper<UserEventType>,
        distance: MouseScrollDistance,
    ) {
    }

    /// Invoked when a keyboard key is pressed.
    ///
    /// To detect when a character is typed, see the
    /// [WindowHandler::on_keyboard_char] callback.
    #[allow(unused_variables)]
    #[inline]
    fn on_key_down(
        &mut self,
        helper: &mut WindowHelper<UserEventType>,
        virtual_key_code: Option<VirtualKeyCode>,
        scancode: KeyScancode,
    ) {
    }

    /// Invoked when a keyboard key is released.
    #[allow(unused_variables)]
    #[inline]
    fn on_key_up(
        &mut self,
        helper: &mut WindowHelper<UserEventType>,
        virtual_key_code: Option<VirtualKeyCode>,
        scancode: KeyScancode,
    ) {
    }

    /// Invoked when a character is typed on the keyboard.
    ///
    /// This is invoked in addition to the [WindowHandler::on_key_up] and
    /// [WindowHandler::on_key_down] callbacks.
    #[allow(unused_variables)]
    #[inline]
    fn on_keyboard_char(
        &mut self,
        helper: &mut WindowHelper<UserEventType>,
        unicode_codepoint: char,
    ) {
    }

    /// Invoked when the state of the modifier keys has changed.
    #[allow(unused_variables)]
    #[inline]
    fn on_keyboard_modifiers_changed(
        &mut self,
        helper: &mut WindowHelper<UserEventType>,
        state: ModifiersState,
    ) {
    }
}

pub(crate) struct DrawingWindowHandler<UserEventType, H>
where
    UserEventType: 'static,
    H: WindowHandler<UserEventType>,
{
    window_handler: H,
    renderer: GLRenderer,
    phantom: PhantomData<UserEventType>,
}

impl<UserEventType, H> DrawingWindowHandler<UserEventType, H>
where
    H: WindowHandler<UserEventType>,
    UserEventType: 'static,
{
    pub fn new(window_handler: H, renderer: GLRenderer) -> Self {
        DrawingWindowHandler {
            window_handler,
            renderer,
            phantom: PhantomData,
        }
    }

    #[inline]
    pub fn on_start(&mut self, helper: &mut WindowHelper<UserEventType>, info: WindowStartupInfo) {
        self.window_handler.on_start(helper, info);
    }

    #[inline]
    pub fn on_user_event(
        &mut self,
        helper: &mut WindowHelper<UserEventType>,
        user_event: UserEventType,
    ) {
        self.window_handler.on_user_event(helper, user_event)
    }

    #[inline]
    pub fn on_resize(&mut self, helper: &mut WindowHelper<UserEventType>, size_pixels: UVec2) {
        self.renderer.set_viewport_size_pixels(size_pixels);
        self.window_handler.on_resize(helper, size_pixels)
    }

    #[inline]
    pub fn on_mouse_grab_status_changed(
        &mut self,
        helper: &mut WindowHelper<UserEventType>,
        mouse_grabbed: bool,
    ) {
        self.window_handler
            .on_mouse_grab_status_changed(helper, mouse_grabbed)
    }

    #[inline]
    pub fn on_fullscreen_status_changed(
        &mut self,
        helper: &mut WindowHelper<UserEventType>,
        fullscreen: bool,
    ) {
        self.window_handler
            .on_fullscreen_status_changed(helper, fullscreen)
    }

    #[inline]
    pub fn on_scale_factor_changed(
        &mut self,
        helper: &mut WindowHelper<UserEventType>,
        scale_factor: f64,
    ) {
        self.window_handler
            .on_scale_factor_changed(helper, scale_factor)
    }

    #[inline]
    pub fn on_draw(&mut self, helper: &mut WindowHelper<UserEventType>) {
        let renderer = &mut self.renderer;
        let window_handler = &mut self.window_handler;

        renderer.draw_frame(|graphics| window_handler.on_draw(helper, graphics))
    }

    #[inline]
    pub fn on_mouse_move(&mut self, helper: &mut WindowHelper<UserEventType>, position: Vec2) {
        self.window_handler.on_mouse_move(helper, position)
    }

    #[inline]
    pub fn on_mouse_button_down(
        &mut self,
        helper: &mut WindowHelper<UserEventType>,
        button: MouseButton,
    ) {
        self.window_handler.on_mouse_button_down(helper, button)
    }

    #[inline]
    pub fn on_mouse_button_up(
        &mut self,
        helper: &mut WindowHelper<UserEventType>,
        button: MouseButton,
    ) {
        self.window_handler.on_mouse_button_up(helper, button)
    }

    #[inline]
    pub fn on_mouse_wheel_scroll(
        &mut self,
        helper: &mut WindowHelper<UserEventType>,
        distance: MouseScrollDistance,
    ) {
        self.window_handler.on_mouse_wheel_scroll(helper, distance)
    }

    #[inline]
    pub fn on_key_down(
        &mut self,
        helper: &mut WindowHelper<UserEventType>,
        virtual_key_code: Option<VirtualKeyCode>,
        scancode: KeyScancode,
    ) {
        self.window_handler
            .on_key_down(helper, virtual_key_code, scancode)
    }

    #[inline]
    pub fn on_key_up(
        &mut self,
        helper: &mut WindowHelper<UserEventType>,
        virtual_key_code: Option<VirtualKeyCode>,
        scancode: KeyScancode,
    ) {
        self.window_handler
            .on_key_up(helper, virtual_key_code, scancode)
    }

    #[inline]
    pub fn on_keyboard_char(
        &mut self,
        helper: &mut WindowHelper<UserEventType>,
        unicode_codepoint: char,
    ) {
        self.window_handler
            .on_keyboard_char(helper, unicode_codepoint)
    }

    #[inline]
    pub fn on_keyboard_modifiers_changed(
        &mut self,
        helper: &mut WindowHelper<UserEventType>,
        state: ModifiersState,
    ) {
        self.window_handler
            .on_keyboard_modifiers_changed(helper, state)
    }
}

/// A set of helper methods to perform actions on a [crate::Window].
pub struct WindowHelper<UserEventType = ()>
where
    UserEventType: 'static,
{
    inner: WindowHelperInnerType<UserEventType>,
}

impl<UserEventType> WindowHelper<UserEventType> {
    pub(crate) fn new(inner: WindowHelperInnerType<UserEventType>) -> Self {
        WindowHelper { inner }
    }

    #[inline]
    #[must_use]
    pub(crate) fn inner(&mut self) -> &mut WindowHelperInnerType<UserEventType> {
        &mut self.inner
    }

    /// Causes the event loop to stop processing events, and terminate the
    /// application.
    ///
    /// Note: The event loop will stop only once the current callback has
    /// returned, rather than terminating immediately.
    ///
    /// Once the event loop has stopped, the entire process will end with error
    /// code 0, even if other threads are running.
    ///
    /// If your `WindowHandler` struct implements `Drop`, it will be safely
    /// destructed before exiting.
    ///
    /// No further callbacks will be given once this function has been called.
    pub fn terminate_loop(&mut self) {
        self.inner.terminate_loop()
    }

    /// Sets the window icon from the provided RGBA pixels.
    ///
    /// On Windows, the base icon size is 16x16, however a multiple of this
    /// (e.g. 32x32) should be provided for high-resolution displays.
    ///
    /// For `WebCanvas`, this function has no effect.
    pub fn set_icon_from_rgba_pixels<S>(
        &self,
        data: Vec<u8>,
        size: S,
    ) -> Result<(), BacktraceError<ErrorMessage>>
    where
        S: Into<UVec2>,
    {
        self.inner.set_icon_from_rgba_pixels(data, size.into())
    }

    /// Sets the visibility of the mouse cursor.
    pub fn set_cursor_visible(&self, visible: bool) {
        self.inner.set_cursor_visible(visible)
    }

    /// Grabs the cursor, preventing it from leaving the window.
    pub fn set_cursor_grab(&self, grabbed: bool) -> Result<(), BacktraceError<ErrorMessage>> {
        self.inner.set_cursor_grab(grabbed)
    }

    /// Set to false to prevent the user from resizing the window.
    ///
    /// For `WebCanvas`, this function has no effect.
    pub fn set_resizable(&self, resizable: bool) {
        self.inner.set_resizable(resizable)
    }

    /// Request that the window is redrawn.
    ///
    /// This will cause the [WindowHandler::on_draw] callback to be invoked on
    /// the next frame.
    #[inline]
    pub fn request_redraw(&self) {
        self.inner.request_redraw()
    }

    /// Sets the window title.
    pub fn set_title<S: AsRef<str>>(&self, title: S) {
        self.inner.set_title(title.as_ref())
    }

    /// Sets the window fullscreen mode.
    ///
    /// When using a web canvas, permission for this operation may be denied,
    /// depending on where this is called from, and the user's browser settings.
    /// If the operation is successful, the
    /// [WindowHandler::on_fullscreen_status_changed] callback will be invoked.
    pub fn set_fullscreen_mode(&self, mode: WindowFullscreenMode) {
        self.inner.set_fullscreen_mode(mode)
    }

    /// Sets the window size in pixels. This is the window's inner size,
    /// excluding the border.
    ///
    /// For `WebCanvas`, this function has no effect.
    pub fn set_size_pixels<S: Into<UVec2>>(&self, size: S) {
        self.inner.set_size_pixels(size)
    }

    /// Gets the window size in pixels.
    pub fn get_size_pixels(&self) -> UVec2 {
        self.inner.get_size_pixels()
    }

    /// Sets the position of the window in pixels. If multiple monitors are in
    /// use, this will be the distance from the top left of the display
    /// area, spanning all the monitors.
    ///
    /// For `WebCanvas`, this function has no effect.
    pub fn set_position_pixels<P: Into<IVec2>>(&self, position: P) {
        self.inner.set_position_pixels(position)
    }

    /// Sets the window size in scaled device-independent pixels. This is the
    /// window's inner size, excluding the border.
    ///
    /// For `WebCanvas`, this function has no effect.
    pub fn set_size_scaled_pixels<S: Into<Vec2>>(&self, size: S) {
        self.inner.set_size_scaled_pixels(size)
    }

    /// Sets the position of the window in scaled device-independent pixels. If
    /// multiple monitors are in use, this will be the distance from the top
    /// left of the display area, spanning all the monitors.
    ///
    /// For `WebCanvas`, this function has no effect.
    pub fn set_position_scaled_pixels<P: Into<Vec2>>(&self, position: P) {
        self.inner.set_position_scaled_pixels(position)
    }

    /// Gets the window's scale factor.
    #[inline]
    #[must_use]
    pub fn get_scale_factor(&self) -> f64 {
        self.inner.get_scale_factor()
    }

    /// Creates a [UserEventSender], which can be used to post custom events to
    /// this event loop from another thread.
    ///
    /// See [UserEventSender::send_event], [WindowHandler::on_user_event].
    pub fn create_user_event_sender(&self) -> UserEventSender<UserEventType> {
        self.inner.create_user_event_sender()
    }
}

#[cfg(any(doc, doctest, not(target_arch = "wasm32")))]
#[derive(Debug, Hash, PartialEq, Eq, Clone, Copy)]
#[must_use]
pub(crate) enum WindowEventLoopAction {
    /// Continue running the event loop.
    Continue,

    /// Stops the event loop. This will cause the entire process to end with
    /// error code 0, even if other threads are running.
    ///
    /// No further callbacks will be given once a handler has returned this
    /// value. The handler itself will be dropped before exiting.
    Exit,
}

/// Information about the starting state of the window.
#[derive(Debug, PartialEq, Clone)]
pub struct WindowStartupInfo {
    viewport_size_pixels: UVec2,
    scale_factor: f64,
}

impl WindowStartupInfo {
    pub(crate) fn new(viewport_size_pixels: UVec2, scale_factor: f64) -> Self {
        WindowStartupInfo {
            viewport_size_pixels,
            scale_factor,
        }
    }

    /// The scale factor of the window. When a high-dpi display is in use,
    /// this will be greater than `1.0`.
    pub fn scale_factor(&self) -> f64 {
        self.scale_factor
    }

    /// The size of the viewport in pixels.
    pub fn viewport_size_pixels(&self) -> &UVec2 {
        &self.viewport_size_pixels
    }
}

/// Identifies a mouse button.
#[derive(Debug, Hash, PartialEq, Eq, Clone, Copy)]
<<<<<<< HEAD
pub enum MouseButton {
=======
#[non_exhaustive]
pub enum MouseButton
{
>>>>>>> 5e8a8850
    /// The left mouse button.
    Left,
    /// The middle mouse button.
    Middle,
    /// The right mouse button.
    Right,
    /// The mouse back button.
    Back,
    /// The mouse forward button.
    Forward,
    /// Another mouse button, identified by a number.
    Other(u16),
}

/// Describes a difference in the mouse scroll wheel position.
#[derive(Debug, PartialEq, Clone, Copy)]
pub enum MouseScrollDistance {
    /// Number of lines or rows to scroll in each direction. The `y` field
    /// represents the vertical scroll direction on a typical mouse wheel.
    Lines {
        /// The horizontal scroll distance. Negative values indicate scrolling
        /// left, and positive values indicate scrolling right.
        x: f64,
        /// The vertical scroll distance. Negative values indicate scrolling
        /// down, and positive values indicate scrolling up.
        y: f64,
        /// The forward/backward scroll distance, supported on some 3D mice.
        z: f64,
    },
    /// Number of pixels to scroll in each direction. Scroll events are
    /// expressed in pixels if supported by the device (eg. a touchpad) and
    /// platform. The `y` field represents the vertical scroll direction on a
    /// typical mouse wheel.
    Pixels {
        /// The horizontal scroll distance. Negative values indicate scrolling
        /// left, and positive values indicate scrolling right.
        x: f64,
        /// The vertical scroll distance. Negative values indicate scrolling
        /// down, and positive values indicate scrolling up.
        y: f64,
        /// The forward/backward scroll distance, supported on some 3D mice.
        z: f64,
    },
    /// Number of pages to scroll in each direction (only supported for
    /// WebCanvas). The `y` field represents the vertical scroll direction on a
    /// typical mouse wheel.
    Pages {
        /// The horizontal scroll distance. Negative values indicate scrolling
        /// left, and positive values indicate scrolling right.
        x: f64,
        /// The vertical scroll distance. Negative values indicate scrolling
        /// down, and positive values indicate scrolling up.
        y: f64,
        /// The forward/backward scroll distance, supported on some 3D mice.
        z: f64,
    },
}

/// A virtual key code.
#[allow(missing_docs)]
#[derive(Debug, Hash, Ord, PartialOrd, PartialEq, Eq, Clone, Copy)]
<<<<<<< HEAD
pub enum VirtualKeyCode {
=======
#[non_exhaustive]
pub enum VirtualKeyCode
{
>>>>>>> 5e8a8850
    Key1,
    Key2,
    Key3,
    Key4,
    Key5,
    Key6,
    Key7,
    Key8,
    Key9,
    Key0,

    A,
    B,
    C,
    D,
    E,
    F,
    G,
    H,
    I,
    J,
    K,
    L,
    M,
    N,
    O,
    P,
    Q,
    R,
    S,
    T,
    U,
    V,
    W,
    X,
    Y,
    Z,

    Escape,

    F1,
    F2,
    F3,
    F4,
    F5,
    F6,
    F7,
    F8,
    F9,
    F10,
    F11,
    F12,
    F13,
    F14,
    F15,
    F16,
    F17,
    F18,
    F19,
    F20,
    F21,
    F22,
    F23,
    F24,

    PrintScreen,
    ScrollLock,
    PauseBreak,

    Insert,
    Home,
    Delete,
    End,
    PageDown,
    PageUp,

    Left,
    Up,
    Right,
    Down,

    Backspace,
    Return,
    Space,

    Compose,

    Caret,

    Numlock,
    Numpad0,
    Numpad1,
    Numpad2,
    Numpad3,
    Numpad4,
    Numpad5,
    Numpad6,
    Numpad7,
    Numpad8,
    Numpad9,
    NumpadAdd,
    NumpadDivide,
    NumpadDecimal,
    NumpadComma,
    NumpadEnter,
    NumpadEquals,
    NumpadMultiply,
    NumpadSubtract,

    AbntC1,
    AbntC2,
    Apostrophe,
    Apps,
    Asterisk,
    At,
    Ax,
    Backslash,
    Calculator,
    Capital,
    Colon,
    Comma,
    Convert,
    Equals,
    Grave,
    Kana,
    Kanji,
    LAlt,
    LBracket,
    LControl,
    LShift,
    LWin,
    Mail,
    MediaSelect,
    MediaStop,
    Minus,
    Mute,
    MyComputer,
    NavigateForward,
    NavigateBackward,
    NextTrack,
    NoConvert,
    OEM102,
    Period,
    PlayPause,
    Plus,
    Power,
    PrevTrack,
    RAlt,
    RBracket,
    RControl,
    RShift,
    RWin,
    Semicolon,
    Slash,
    Sleep,
    Stop,
    Sysrq,
    Tab,
    Underline,
    Unlabeled,
    VolumeDown,
    VolumeUp,
    Wake,
    WebBack,
    WebFavorites,
    WebForward,
    WebHome,
    WebRefresh,
    WebSearch,
    WebStop,
    Yen,
    Copy,
    Paste,
    Cut,
}

/// The state of the modifier keys.
#[derive(Debug, Hash, PartialEq, Eq, Clone, Default)]
pub struct ModifiersState {
    pub(crate) ctrl: bool,
    pub(crate) alt: bool,
    pub(crate) shift: bool,
    pub(crate) logo: bool,
}

impl ModifiersState {
    /// This is true if the CTRL key is pressed.
    #[inline]
    #[must_use]
    pub fn ctrl(&self) -> bool {
        self.ctrl
    }

    /// This is true if the ALT key is pressed.
    #[inline]
    #[must_use]
    pub fn alt(&self) -> bool {
        self.alt
    }

    /// This is true if the SHIFT key is pressed.
    #[inline]
    #[must_use]
    pub fn shift(&self) -> bool {
        self.shift
    }

    /// This is true if the logo key is pressed (normally the Windows key).
    #[inline]
    #[must_use]
    pub fn logo(&self) -> bool {
        self.logo
    }
}

/// Configuration options about the mode in which the window should be created,
/// for example fullscreen or windowed.
#[derive(Debug, PartialEq, Clone)]
pub(crate) enum WindowCreationMode {
    /// Create the window in non-fullscreen mode.
    Windowed {
        /// The size of the window.
        size: WindowSize,

        /// The position of the window.
        position: Option<WindowPosition>,
    },

    /// Create the window in fullscreen borderless mode.
    FullscreenBorderless,
}

/// The size of the window to create.
#[derive(Debug, PartialEq, Clone)]
pub enum WindowSize {
    /// Define the window size in pixels.
    PhysicalPixels(UVec2),
    /// Define the window size in device-independent scaled pixels.
    ScaledPixels(Vec2),
    /// Make the window fill the screen, except for a margin around the outer
    /// edges.
    MarginPhysicalPixels(u32),
    /// Make the window fill the screen, except for a margin around the outer
    /// edges.
    MarginScaledPixels(f32),
}

/// The position of the window to create.
#[derive(Debug, Hash, PartialEq, Eq, Clone)]
pub enum WindowPosition {
    /// Place the window in the center of the primary monitor.
    Center,
    /// Place the window at the specified pixel location from the top left of
    /// the primary monitor.
    PrimaryMonitorPixelsFromTopLeft(IVec2),
}

/// Whether or not the window is in fullscreen mode.
#[derive(Debug, Hash, PartialEq, Eq, Clone, Copy)]
pub enum WindowFullscreenMode {
    /// Non-fullscreen mode.
    Windowed,
    /// Fullscreen borderless mode.
    FullscreenBorderless,
}

/// Options used during the creation of a window.
#[derive(Debug, Clone, PartialEq)]
pub struct WindowCreationOptions {
    pub(crate) mode: WindowCreationMode,
    pub(crate) multisampling: u16,
    pub(crate) vsync: bool,
    pub(crate) always_on_top: bool,
    pub(crate) resizable: bool,
    pub(crate) maximized: bool,
    pub(crate) transparent: bool,
    pub(crate) decorations: bool,
}

impl WindowCreationOptions {
    /// Instantiates a new `WindowCreationOptions` structure with the default
    /// options, in non-fullscreen mode.
    pub fn new_windowed(size: WindowSize, position: Option<WindowPosition>) -> Self {
        Self::new(WindowCreationMode::Windowed { size, position })
    }

    /// Instantiates a new `WindowCreationOptions` structure with the default
    /// options, in borderless fullscreen mode.
    #[inline]
    #[must_use]
    pub fn new_fullscreen_borderless() -> Self {
        Self::new(WindowCreationMode::FullscreenBorderless)
    }

    #[inline]
    #[must_use]
    fn new(mode: WindowCreationMode) -> Self {
        WindowCreationOptions {
            mode,
            multisampling: 16,
            vsync: true,
            always_on_top: false,
            resizable: true,
            maximized: false,
            decorations: true,
            transparent: false,
        }
    }

    /// Sets the maximum level of multisampling which will be applied. By
    /// default this is set to `16`.
    ///
    /// Note that this depends on platform support, and setting this may have no
    /// effect.
    #[inline]
    #[must_use]
    pub fn with_multisampling(mut self, multisampling: u16) -> Self {
        self.multisampling = multisampling;
        self
    }

    /// Sets whether or not vsync should be enabled. This can increase latency,
    /// but should eliminate tearing. By default this is set to `true`.
    ///
    /// Note that this depends on platform support, and setting this may have no
    /// effect.
    #[inline]
    #[must_use]
    pub fn with_vsync(mut self, vsync: bool) -> Self {
        self.vsync = vsync;
        self
    }

    /// Sets whether or not the window can be resized by the user. The default
    /// is `true`.
    #[inline]
    #[must_use]
    pub fn with_resizable(mut self, resizable: bool) -> Self {
        self.resizable = resizable;
        self
    }

    /// If set to `true`, the window will be placed above other windows. The
    /// default is `false`.
    #[inline]
    #[must_use]
    pub fn with_always_on_top(mut self, always_on_top: bool) -> Self {
        self.always_on_top = always_on_top;
        self
    }

    /// If set to `true`, the window will be initially maximized. The default is
    /// `false`.
    #[inline]
    #[must_use]
    pub fn with_maximized(mut self, maximized: bool) -> Self {
        self.maximized = maximized;
        self
    }

    /// If set to `false`, the window will have no border.  The default is
    /// `true`.
    #[inline]
    #[must_use]
    pub fn with_decorations(mut self, decorations: bool) -> Self {
        self.decorations = decorations;
        self
    }

    /// Sets whether the background of the window should be transparent. The
    /// default is `false`.
    ///
    /// Note that this depends on platform support, and setting this may have no
    /// effect.
    #[inline]
    #[must_use]
    pub fn with_transparent(mut self, transparent: bool) -> Self {
        self.transparent = transparent;
        self
    }
}

/// Type representing a keyboard scancode.
pub type KeyScancode = u32;<|MERGE_RESOLUTION|>--- conflicted
+++ resolved
@@ -82,13 +82,8 @@
 
 /// Error occurring when creating a window.
 #[derive(Clone, Copy, Debug, Hash, Eq, PartialEq)]
-<<<<<<< HEAD
+#[non_exhaustive]
 pub enum WindowCreationError {
-=======
-#[non_exhaustive]
-pub enum WindowCreationError
-{
->>>>>>> 5e8a8850
     /// Could not find the primary monitor.
     PrimaryMonitorNotFound,
     /// Could not find a suitable graphics context. Speedy2D attempts to find
@@ -99,25 +94,14 @@
     MakeContextCurrentFailed,
     /// Failed to instantiate the renderer.
     RendererCreationFailed,
-<<<<<<< HEAD
+    /// Failed to instantiate the main window event loop.
+    EventLoopCreationFailed,
 }
 
 impl Display for WindowCreationError {
     fn fmt(&self, f: &mut Formatter<'_>) -> std::fmt::Result {
-        match self {
-            WindowCreationError::PrimaryMonitorNotFound => f.write_str("Primary monitor not found"),
-=======
-    /// Failed to instantiate the main window event loop.
-    EventLoopCreationFailed
-}
-
-impl Display for WindowCreationError
-{
-    fn fmt(&self, f: &mut Formatter<'_>) -> std::fmt::Result
-    {
         f.write_str(match self {
             WindowCreationError::PrimaryMonitorNotFound => "Primary monitor not found",
->>>>>>> 5e8a8850
             WindowCreationError::SuitableContextNotFound => {
                 "Could not find a suitable graphics context"
             }
@@ -644,13 +628,8 @@
 
 /// Identifies a mouse button.
 #[derive(Debug, Hash, PartialEq, Eq, Clone, Copy)]
-<<<<<<< HEAD
+#[non_exhaustive]
 pub enum MouseButton {
-=======
-#[non_exhaustive]
-pub enum MouseButton
-{
->>>>>>> 5e8a8850
     /// The left mouse button.
     Left,
     /// The middle mouse button.
@@ -712,13 +691,8 @@
 /// A virtual key code.
 #[allow(missing_docs)]
 #[derive(Debug, Hash, Ord, PartialOrd, PartialEq, Eq, Clone, Copy)]
-<<<<<<< HEAD
+#[non_exhaustive]
 pub enum VirtualKeyCode {
-=======
-#[non_exhaustive]
-pub enum VirtualKeyCode
-{
->>>>>>> 5e8a8850
     Key1,
     Key2,
     Key3,
