/*
 *  Copyright 2021 QuantumBadger
 *
 *  Licensed under the Apache License, Version 2.0 (the "License");
 *  you may not use this file except in compliance with the License.
 *  You may obtain a copy of the License at
 *
 *      http://www.apache.org/licenses/LICENSE-2.0
 *
 *  Unless required by applicable law or agreed to in writing, software
 *  distributed under the License is distributed on an "AS IS" BASIS,
 *  WITHOUT WARRANTIES OR CONDITIONS OF ANY KIND, either express or implied.
 *  See the License for the specific language governing permissions and
 *  limitations under the License.
 */

use std::borrow::Borrow;
use std::cell::{Cell, RefCell};
use std::convert::TryInto;
use std::ops::{Deref, DerefMut, Mul};
use std::rc::Rc;

use wasm_bindgen::closure::Closure;
use wasm_bindgen::JsCast;
use web_sys::{KeyboardEvent, MouseEvent, WheelEvent};

use crate::dimen::{IVec2, UVec2, Vec2};
use crate::error::{BacktraceError, ErrorMessage};
use crate::numeric::RoundFloat;
use crate::web::{WebCanvasElement, WebCursorType, WebDocument, WebPending, WebWindow};
use crate::window::{
    DrawingWindowHandler, EventLoopSendError, KeyScancode, ModifiersState, MouseButton,
    MouseScrollDistance, UserEventSender, VirtualKeyCode, WindowFullscreenMode, WindowHandler,
    WindowHelper, WindowStartupInfo,
};
use crate::GLRenderer;

fn key_code_from_web(code: &str) -> Option<VirtualKeyCode> {
    match code {
        "Escape" => Some(VirtualKeyCode::Escape),
        "Digit1" => Some(VirtualKeyCode::Key1),
        "Digit2" => Some(VirtualKeyCode::Key2),
        "Digit3" => Some(VirtualKeyCode::Key3),
        "Digit4" => Some(VirtualKeyCode::Key4),
        "Digit5" => Some(VirtualKeyCode::Key5),
        "Digit6" => Some(VirtualKeyCode::Key6),
        "Digit7" => Some(VirtualKeyCode::Key7),
        "Digit8" => Some(VirtualKeyCode::Key8),
        "Digit9" => Some(VirtualKeyCode::Key9),
        "Digit0" => Some(VirtualKeyCode::Key0),
        "Minus" => Some(VirtualKeyCode::Minus),
        "Equal" => Some(VirtualKeyCode::Equals),
        "Backspace" => Some(VirtualKeyCode::Backspace),
        "Tab" => Some(VirtualKeyCode::Tab),
        "KeyQ" => Some(VirtualKeyCode::Q),
        "KeyW" => Some(VirtualKeyCode::W),
        "KeyE" => Some(VirtualKeyCode::E),
        "KeyR" => Some(VirtualKeyCode::R),
        "KeyT" => Some(VirtualKeyCode::T),
        "KeyY" => Some(VirtualKeyCode::Y),
        "KeyU" => Some(VirtualKeyCode::U),
        "KeyI" => Some(VirtualKeyCode::I),
        "KeyO" => Some(VirtualKeyCode::O),
        "KeyP" => Some(VirtualKeyCode::P),
        "BracketLeft" => Some(VirtualKeyCode::LBracket),
        "BracketRight" => Some(VirtualKeyCode::RBracket),
        "Enter" => Some(VirtualKeyCode::Return),
        "ControlLeft" => Some(VirtualKeyCode::LControl),
        "KeyA" => Some(VirtualKeyCode::A),
        "KeyS" => Some(VirtualKeyCode::S),
        "KeyD" => Some(VirtualKeyCode::D),
        "KeyF" => Some(VirtualKeyCode::F),
        "KeyG" => Some(VirtualKeyCode::G),
        "KeyH" => Some(VirtualKeyCode::H),
        "KeyJ" => Some(VirtualKeyCode::J),
        "KeyK" => Some(VirtualKeyCode::K),
        "KeyL" => Some(VirtualKeyCode::L),
        "Semicolon" => Some(VirtualKeyCode::Semicolon),
        "Quote" => Some(VirtualKeyCode::Apostrophe),
        "Backquote" => Some(VirtualKeyCode::Grave),
        "ShiftLeft" => Some(VirtualKeyCode::LShift),
        "Backslash" => Some(VirtualKeyCode::Backslash),
        "KeyZ" => Some(VirtualKeyCode::Z),
        "KeyX" => Some(VirtualKeyCode::X),
        "KeyC" => Some(VirtualKeyCode::C),
        "KeyV" => Some(VirtualKeyCode::V),
        "KeyB" => Some(VirtualKeyCode::B),
        "KeyN" => Some(VirtualKeyCode::N),
        "KeyM" => Some(VirtualKeyCode::M),
        "Comma" => Some(VirtualKeyCode::Comma),
        "Period" => Some(VirtualKeyCode::Period),
        "Slash" => Some(VirtualKeyCode::Slash),
        "ShiftRight" => Some(VirtualKeyCode::RShift),
        "NumpadMultiply" => Some(VirtualKeyCode::NumpadMultiply),
        "AltLeft" => Some(VirtualKeyCode::LAlt),
        "Space" => Some(VirtualKeyCode::Space),
        "CapsLock" => Some(VirtualKeyCode::Capital),
        "F1" => Some(VirtualKeyCode::F1),
        "F2" => Some(VirtualKeyCode::F2),
        "F3" => Some(VirtualKeyCode::F3),
        "F4" => Some(VirtualKeyCode::F4),
        "F5" => Some(VirtualKeyCode::F5),
        "F6" => Some(VirtualKeyCode::F6),
        "F7" => Some(VirtualKeyCode::F7),
        "F8" => Some(VirtualKeyCode::F8),
        "F9" => Some(VirtualKeyCode::F9),
        "F10" => Some(VirtualKeyCode::F10),
        "Pause" => Some(VirtualKeyCode::PauseBreak),
        "ScrollLock" => Some(VirtualKeyCode::ScrollLock),
        "Numpad7" => Some(VirtualKeyCode::Numpad7),
        "Numpad8" => Some(VirtualKeyCode::Numpad8),
        "Numpad9" => Some(VirtualKeyCode::Numpad9),
        "NumpadSubtract" => Some(VirtualKeyCode::NumpadSubtract),
        "Numpad4" => Some(VirtualKeyCode::Numpad4),
        "Numpad5" => Some(VirtualKeyCode::Numpad5),
        "Numpad6" => Some(VirtualKeyCode::Numpad6),
        "NumpadAdd" => Some(VirtualKeyCode::NumpadAdd),
        "Numpad1" => Some(VirtualKeyCode::Numpad1),
        "Numpad2" => Some(VirtualKeyCode::Numpad2),
        "Numpad3" => Some(VirtualKeyCode::Numpad3),
        "Numpad0" => Some(VirtualKeyCode::Numpad0),
        "NumpadDecimal" => Some(VirtualKeyCode::NumpadDecimal),
        "PrintScreen" => Some(VirtualKeyCode::PrintScreen),
        "IntlBackslash" => Some(VirtualKeyCode::Backslash),
        "F11" => Some(VirtualKeyCode::F11),
        "F12" => Some(VirtualKeyCode::F12),
        "NumpadEqual" => Some(VirtualKeyCode::NumpadEquals),
        "F13" => Some(VirtualKeyCode::F13),
        "F14" => Some(VirtualKeyCode::F14),
        "F15" => Some(VirtualKeyCode::F15),
        "F16" => Some(VirtualKeyCode::F16),
        "F17" => Some(VirtualKeyCode::F17),
        "F18" => Some(VirtualKeyCode::F18),
        "F19" => Some(VirtualKeyCode::F19),
        "F20" => Some(VirtualKeyCode::F20),
        "F21" => Some(VirtualKeyCode::F21),
        "F22" => Some(VirtualKeyCode::F22),
        "F23" => Some(VirtualKeyCode::F23),
        "KanaMode" => Some(VirtualKeyCode::Kana),
        "Lang2" => None,
        "Lang1" => None,
        "IntlRo" => None,
        "F24" => Some(VirtualKeyCode::F24),
        "Convert" => Some(VirtualKeyCode::Convert),
        "NonConvert" => Some(VirtualKeyCode::NoConvert),
        "IntlYen" => Some(VirtualKeyCode::Yen),
        "NumpadComma" => Some(VirtualKeyCode::NumpadComma),
        "Paste" => Some(VirtualKeyCode::Paste),
        "MediaTrackPrevious" => Some(VirtualKeyCode::PrevTrack),
        "Cut" => Some(VirtualKeyCode::Cut),
        "Copy" => Some(VirtualKeyCode::Copy),
        "MediaTrackNext" => Some(VirtualKeyCode::NextTrack),
        "NumpadEnter" => Some(VirtualKeyCode::NumpadEnter),
        "ControlRight" => Some(VirtualKeyCode::RControl),
        "AudioVolumeMute" => Some(VirtualKeyCode::Mute),
        "MediaPlayPause" => Some(VirtualKeyCode::PlayPause),
        "MediaStop" => Some(VirtualKeyCode::MediaStop),
        "VolumeDown" => Some(VirtualKeyCode::VolumeDown),
        "AudioVolumeDown" => Some(VirtualKeyCode::VolumeDown),
        "VolumeUp" => Some(VirtualKeyCode::VolumeUp),
        "AudioVolumeUp" => Some(VirtualKeyCode::VolumeUp),
        "BrowserHome" => Some(VirtualKeyCode::WebHome),
        "NumpadDivide" => Some(VirtualKeyCode::NumpadDivide),
        "AltRight" => Some(VirtualKeyCode::RAlt),
        "NumLock" => Some(VirtualKeyCode::Numlock),
        "Home" => Some(VirtualKeyCode::Home),
        "ArrowUp" => Some(VirtualKeyCode::Up),
        "PageUp" => Some(VirtualKeyCode::PageUp),
        "ArrowLeft" => Some(VirtualKeyCode::Left),
        "ArrowRight" => Some(VirtualKeyCode::Right),
        "End" => Some(VirtualKeyCode::End),
        "ArrowDown" => Some(VirtualKeyCode::Down),
        "PageDown" => Some(VirtualKeyCode::PageDown),
        "Insert" => Some(VirtualKeyCode::Insert),
        "Delete" => Some(VirtualKeyCode::Delete),
        "OSLeft" => Some(VirtualKeyCode::LWin),
        "MetaLeft" => Some(VirtualKeyCode::LWin),
        "OSRight" => Some(VirtualKeyCode::RWin),
        "MetaRight" => Some(VirtualKeyCode::RWin),
        "ContextMenu" => None,
        "Power" => Some(VirtualKeyCode::Power),
        "BrowserSearch" => Some(VirtualKeyCode::WebSearch),
        "BrowserFavorites" => Some(VirtualKeyCode::WebFavorites),
        "BrowserRefresh" => Some(VirtualKeyCode::WebRefresh),
        "BrowserStop" => Some(VirtualKeyCode::Stop),
        "BrowserForward" => Some(VirtualKeyCode::WebForward),
        "BrowserBack" => Some(VirtualKeyCode::WebBack),
        "LaunchMail" => Some(VirtualKeyCode::Mail),
        "MediaSelect" => Some(VirtualKeyCode::MediaSelect),
        _ => None,
    }
}

fn get_scan_code_from_key_code(code: VirtualKeyCode) -> Option<KeyScancode> {
    Some(match code {
        VirtualKeyCode::Escape => 0x0001,
        VirtualKeyCode::Key1 => 0x0002,
        VirtualKeyCode::Key2 => 0x0003,
        VirtualKeyCode::Key3 => 0x0004,
        VirtualKeyCode::Key4 => 0x0005,
        VirtualKeyCode::Key5 => 0x0006,
        VirtualKeyCode::Key6 => 0x0007,
        VirtualKeyCode::Key7 => 0x0008,
        VirtualKeyCode::Key8 => 0x0009,
        VirtualKeyCode::Key9 => 0x000A,
        VirtualKeyCode::Key0 => 0x000B,
        VirtualKeyCode::Minus => 0x000C,
        VirtualKeyCode::Equals => 0x000D,
        VirtualKeyCode::Backspace => 0x000E,
        VirtualKeyCode::Tab => 0x000F,
        VirtualKeyCode::Q => 0x0010,
        VirtualKeyCode::W => 0x0011,
        VirtualKeyCode::E => 0x0012,
        VirtualKeyCode::R => 0x0013,
        VirtualKeyCode::T => 0x0014,
        VirtualKeyCode::Y => 0x0015,
        VirtualKeyCode::U => 0x0016,
        VirtualKeyCode::I => 0x0017,
        VirtualKeyCode::O => 0x0018,
        VirtualKeyCode::P => 0x0019,
        VirtualKeyCode::LBracket => 0x001A,
        VirtualKeyCode::RBracket => 0x001B,
        VirtualKeyCode::Return => 0x001C,
        VirtualKeyCode::LControl => 0x001D,
        VirtualKeyCode::A => 0x001E,
        VirtualKeyCode::S => 0x001F,
        VirtualKeyCode::D => 0x0020,
        VirtualKeyCode::F => 0x0021,
        VirtualKeyCode::G => 0x0022,
        VirtualKeyCode::H => 0x0023,
        VirtualKeyCode::J => 0x0024,
        VirtualKeyCode::K => 0x0025,
        VirtualKeyCode::L => 0x0026,
        VirtualKeyCode::Semicolon => 0x0027,
        VirtualKeyCode::Apostrophe => 0x0028,
        VirtualKeyCode::Grave => 0x0029,
        VirtualKeyCode::LShift => 0x002A,
        VirtualKeyCode::Backslash => 0x002B,
        VirtualKeyCode::Z => 0x002C,
        VirtualKeyCode::X => 0x002D,
        VirtualKeyCode::C => 0x002E,
        VirtualKeyCode::V => 0x002F,
        VirtualKeyCode::B => 0x0030,
        VirtualKeyCode::N => 0x0031,
        VirtualKeyCode::M => 0x0032,
        VirtualKeyCode::Comma => 0x0033,
        VirtualKeyCode::Period => 0x0034,
        VirtualKeyCode::Slash => 0x0035,
        VirtualKeyCode::RShift => 0x0036,
        VirtualKeyCode::NumpadMultiply => 0x0037,
        VirtualKeyCode::LAlt => 0x0038,
        VirtualKeyCode::Space => 0x0039,
        VirtualKeyCode::F1 => 0x003B,
        VirtualKeyCode::F2 => 0x003C,
        VirtualKeyCode::F3 => 0x003D,
        VirtualKeyCode::F4 => 0x003E,
        VirtualKeyCode::F5 => 0x003F,
        VirtualKeyCode::F6 => 0x0040,
        VirtualKeyCode::F7 => 0x0041,
        VirtualKeyCode::F8 => 0x0042,
        VirtualKeyCode::F9 => 0x0043,
        VirtualKeyCode::F10 => 0x0044,
        VirtualKeyCode::PauseBreak => 0x0045,
        VirtualKeyCode::ScrollLock => 0x0046,
        VirtualKeyCode::Numpad7 => 0x0047,
        VirtualKeyCode::Numpad8 => 0x0048,
        VirtualKeyCode::Numpad9 => 0x0049,
        VirtualKeyCode::NumpadSubtract => 0x004A,
        VirtualKeyCode::Numpad4 => 0x004B,
        VirtualKeyCode::Numpad5 => 0x004C,
        VirtualKeyCode::Numpad6 => 0x004D,
        VirtualKeyCode::NumpadAdd => 0x004E,
        VirtualKeyCode::Numpad1 => 0x004F,
        VirtualKeyCode::Numpad2 => 0x0050,
        VirtualKeyCode::Numpad3 => 0x0051,
        VirtualKeyCode::Numpad0 => 0x0052,
        VirtualKeyCode::NumpadDecimal => 0x0053,
        VirtualKeyCode::PrintScreen => 0x0054,
        VirtualKeyCode::F11 => 0x0057,
        VirtualKeyCode::F12 => 0x0058,
        VirtualKeyCode::NumpadEquals => 0x0059,
        VirtualKeyCode::F13 => 0x0064,
        VirtualKeyCode::F14 => 0x0065,
        VirtualKeyCode::F15 => 0x0066,
        VirtualKeyCode::F16 => 0x0067,
        VirtualKeyCode::F17 => 0x0068,
        VirtualKeyCode::F18 => 0x0069,
        VirtualKeyCode::F19 => 0x006A,
        VirtualKeyCode::F20 => 0x006B,
        VirtualKeyCode::F21 => 0x006C,
        VirtualKeyCode::F22 => 0x006D,
        VirtualKeyCode::F23 => 0x006E,
        VirtualKeyCode::Kana => 0x0070,
        VirtualKeyCode::F24 => 0x0076,
        VirtualKeyCode::Convert => 0x0079,
        VirtualKeyCode::NoConvert => 0x007B,
        VirtualKeyCode::Yen => 0x007D,
        VirtualKeyCode::NumpadComma => 0x007E,
        VirtualKeyCode::Paste => 0xE00A,
        VirtualKeyCode::PrevTrack => 0xE010,
        VirtualKeyCode::Cut => 0xE017,
        VirtualKeyCode::Copy => 0xE018,
        VirtualKeyCode::NextTrack => 0xE019,
        VirtualKeyCode::NumpadEnter => 0xE01C,
        VirtualKeyCode::RControl => 0xE01D,
        VirtualKeyCode::Mute => 0xE020,
        VirtualKeyCode::PlayPause => 0xE022,
        VirtualKeyCode::MediaStop => 0xE024,
        VirtualKeyCode::VolumeDown => 0xE02E,
        VirtualKeyCode::VolumeUp => 0xE030,
        VirtualKeyCode::WebHome => 0xE032,
        VirtualKeyCode::NumpadDivide => 0xE035,
        VirtualKeyCode::RAlt => 0xE038,
        VirtualKeyCode::Numlock => 0xE045,
        VirtualKeyCode::Home => 0xE047,
        VirtualKeyCode::Up => 0xE048,
        VirtualKeyCode::PageUp => 0xE049,
        VirtualKeyCode::Left => 0xE04B,
        VirtualKeyCode::Right => 0xE04D,
        VirtualKeyCode::End => 0xE04F,
        VirtualKeyCode::Down => 0xE050,
        VirtualKeyCode::PageDown => 0xE051,
        VirtualKeyCode::Insert => 0xE052,
        VirtualKeyCode::Delete => 0xE053,
        VirtualKeyCode::LWin => 0xE05B,
        VirtualKeyCode::RWin => 0xE05C,
        VirtualKeyCode::Power => 0xE05E,
        VirtualKeyCode::WebSearch => 0xE065,
        VirtualKeyCode::WebFavorites => 0xE066,
        VirtualKeyCode::WebRefresh => 0xE067,
        VirtualKeyCode::WebStop => 0xE068,
        VirtualKeyCode::WebForward => 0xE069,
        VirtualKeyCode::WebBack => 0xE06A,
        VirtualKeyCode::Mail => 0xE06C,
        VirtualKeyCode::MediaSelect => 0xE06D,
        VirtualKeyCode::Compose => return None,
        VirtualKeyCode::Caret => return None,
        VirtualKeyCode::AbntC1 => return None,
        VirtualKeyCode::AbntC2 => return None,
        VirtualKeyCode::Apps => return None,
        VirtualKeyCode::Asterisk => return None,
        VirtualKeyCode::At => return None,
        VirtualKeyCode::Ax => return None,
        VirtualKeyCode::Calculator => return None,
        VirtualKeyCode::Capital => 0x003A,
        VirtualKeyCode::Colon => return None,
        VirtualKeyCode::Kanji => return None,
        VirtualKeyCode::MyComputer => return None,
        VirtualKeyCode::NavigateForward => return None,
        VirtualKeyCode::NavigateBackward => return None,
        VirtualKeyCode::OEM102 => 0xE056,
        VirtualKeyCode::Plus => 0xE00D,
        VirtualKeyCode::Sleep => 0xE05F,
        VirtualKeyCode::Stop => return None,
        VirtualKeyCode::Sysrq => return None,
        VirtualKeyCode::Underline => return None,
        VirtualKeyCode::Unlabeled => return None,
        VirtualKeyCode::Wake => return None,
    })
}

#[derive(Clone, Copy, PartialEq, Eq)]
enum KeyEventType {
    Down,
    Up,
}

pub struct WindowHelperWeb<UserEventType>
where
    UserEventType: 'static,
{
    redraw_pending: RefCell<Option<WebPending>>,
    redraw_request_action: Option<Box<RefCell<dyn FnMut() -> WebPending>>>,
    post_user_event_action: Option<Rc<RefCell<UserEventSenderActionType<UserEventType>>>>,
    terminate_loop_action: Option<Box<dyn FnOnce()>>,
    canvas: WebCanvasElement,
    document: WebDocument,
    window: WebWindow,
}

impl<UserEventType: 'static> WindowHelperWeb<UserEventType> {
    fn new(canvas: WebCanvasElement, document: WebDocument, window: WebWindow) -> Self {
        Self {
            redraw_pending: RefCell::new(None),
            redraw_request_action: None,
            post_user_event_action: None,
            terminate_loop_action: None,
            canvas,
            document,
            window,
        }
    }

    pub fn set_redraw_request_action<F>(&mut self, redraw_request_action: F)
    where
        F: FnMut() -> WebPending + 'static,
    {
        self.redraw_request_action = Some(Box::new(RefCell::new(redraw_request_action)));
    }

    pub fn set_post_user_event_action<F>(&mut self, post_user_event_action: F)
    where
        F: FnMut(UserEventType) -> Result<(), BacktraceError<ErrorMessage>> + 'static,
    {
        self.post_user_event_action = Some(Rc::new(RefCell::new(post_user_event_action)));
    }

    pub fn set_terminate_loop_action<F>(&mut self, terminate_loop_action: F)
    where
        F: FnOnce() + 'static,
    {
        self.terminate_loop_action = Some(Box::new(terminate_loop_action));
    }

    pub fn clear_redraw_pending_flag(&self) {
        if let Some(pending) = self.redraw_pending.borrow_mut().deref_mut() {
            pending.mark_as_triggered()
        }
        self.redraw_pending.replace(None);
    }

    pub fn terminate_loop(&mut self) {
        self.redraw_pending.replace(None);
        self.redraw_request_action = None;
        if let Some(action) = self.terminate_loop_action.take() {
            action();
        }
    }

    pub fn set_icon_from_rgba_pixels<S>(
        &self,
        _data: Vec<u8>,
        _size: S,
    ) -> Result<(), BacktraceError<ErrorMessage>>
    where
        S: Into<UVec2>,
    {
        // Do nothing
        Err(ErrorMessage::msg("Cannot set icon for WebCanvas"))
    }

    pub fn set_cursor_visible(&self, visible: bool) {
        if visible {
            self.canvas.set_cursor(WebCursorType::Auto);
        } else {
            self.canvas.set_cursor(WebCursorType::None);
        }
    }

    pub fn set_cursor_grab(&self, grabbed: bool) -> Result<(), BacktraceError<ErrorMessage>> {
        if grabbed {
            self.canvas.request_pointer_lock();
        } else {
            self.window.document().unwrap().exit_pointer_lock();
        }

        Ok(())
    }

    pub fn set_resizable(&self, _resizable: bool) {
        // Do nothing
    }

    #[inline]
    pub fn request_redraw(&self) {
        if self.redraw_request_action.borrow().is_none() {
            log::warn!("Ignoring call to request_redraw() in invalid state");
            return;
        }

        if self.redraw_pending.borrow().is_none() {
            self.redraw_pending.replace(Some(self
                .redraw_request_action
                .as_ref()
                .unwrap()
                .deref()
                .borrow_mut()()));
        }
    }

    pub fn set_title(&self, title: &str) {
        self.window.document().unwrap().set_title(title);
    }

    pub fn set_fullscreen_mode(&self, mode: WindowFullscreenMode) {
        match mode {
            WindowFullscreenMode::Windowed => {
                self.document.exit_fullscreen();
            }
            WindowFullscreenMode::FullscreenBorderless => {
                self.canvas.request_fullscreen();
            }
        }
    }

    pub fn set_size_pixels<S: Into<UVec2>>(&self, _size: S) {
        // Do nothing
    }
    pub fn get_size_pixels(&self) -> UVec2
    {
        self.canvas.get_canvas_size()
    }

    pub fn set_position_pixels<P: Into<IVec2>>(&self, _position: P) {
        // Do nothing
    }

    pub fn set_size_scaled_pixels<S: Into<Vec2>>(&self, _size: S) {
        // Do nothing
    }

    pub fn set_position_scaled_pixels<P: Into<Vec2>>(&self, _position: P) {
        // Do nothing
    }

    #[inline]
    #[must_use]
    pub fn get_scale_factor(&self) -> f64 {
        self.window.device_pixel_ratio()
    }

    pub fn create_user_event_sender(&self) -> UserEventSender<UserEventType> {
        UserEventSender::new(UserEventSenderWeb::new(
            self.post_user_event_action.as_ref().unwrap().clone(),
        ))
    }
}

type UserEventSenderActionType<UserEventType> =
    dyn FnMut(UserEventType) -> Result<(), BacktraceError<ErrorMessage>>;

pub struct UserEventSenderWeb<UserEventType>
where
    UserEventType: 'static,
{
    action: Rc<RefCell<UserEventSenderActionType<UserEventType>>>,
}

<<<<<<< HEAD
impl<UserEventType: 'static> UserEventSenderWeb<UserEventType> {
    fn new(action: Rc<RefCell<UserEventSenderActionType<UserEventType>>>) -> Self {
=======
impl<UserEventType: 'static> Clone for UserEventSenderWeb<UserEventType>
{
    fn clone(&self) -> Self
    {
        UserEventSenderWeb {
            action: self.action.clone()
        }
    }
}

impl<UserEventType: 'static> UserEventSenderWeb<UserEventType>
{
    fn new(action: Rc<RefCell<UserEventSenderActionType<UserEventType>>>) -> Self
    {
>>>>>>> 1ffe358d
        Self { action }
    }

    #[inline]
    pub fn send_event(&self, event: UserEventType) -> Result<(), EventLoopSendError> {
        RefCell::borrow_mut(Rc::borrow(&self.action))(event).unwrap();
        Ok(())
    }
}

pub struct WebCanvasImpl {
    event_listeners_to_clean_up: Rc<RefCell<Vec<WebPending>>>,
}

impl WebCanvasImpl {
    fn handle_key_event<H, UserEventType>(
        event_type: KeyEventType,
        event: KeyboardEvent,
        handler: &Rc<RefCell<DrawingWindowHandler<UserEventType, H>>>,
        helper: &Rc<RefCell<WindowHelper<UserEventType>>>,
        modifiers: &Rc<RefCell<ModifiersState>>,
    ) where
        H: WindowHandler<UserEventType> + 'static,
        UserEventType: 'static,
    {
        let code: String = event.code();

        let mut handler = RefCell::borrow_mut(Rc::borrow(handler));
        let mut helper = RefCell::borrow_mut(Rc::borrow(helper));
        let mut modifiers = RefCell::borrow_mut(Rc::borrow(modifiers));

        if let Some(virtual_key_code) = key_code_from_web(code.as_str()) {
            let scancode = get_scan_code_from_key_code(virtual_key_code);

            if let Some(scancode) = scancode {
                match event_type {
                    KeyEventType::Down => {
                        handler.on_key_down(helper.deref_mut(), Some(virtual_key_code), scancode)
                    }
                    KeyEventType::Up => {
                        handler.on_key_up(helper.deref_mut(), Some(virtual_key_code), scancode)
                    }
                }
            } else {
                log::warn!(
                    "Ignoring key {:?} due to unknown scancode",
                    virtual_key_code
                );
            }
        } else {
            log::warn!("Ignoring unknown key code {}", code);
        }

        if event_type == KeyEventType::Down {
            let key: String = event.key();

            if key.chars().count() == 1 {
                handler.on_keyboard_char(helper.deref_mut(), key.chars().next().unwrap());
            }
        }

        let new_modifiers = ModifiersState {
            ctrl: event.get_modifier_state("Control"),
            alt: event.get_modifier_state("Alt"),
            shift: event.get_modifier_state("Shift"),
            logo: event.get_modifier_state("OS"),
        };

        if new_modifiers != *modifiers {
            *modifiers = new_modifiers.clone();
            handler.on_keyboard_modifiers_changed(helper.deref_mut(), new_modifiers);
        }
    }

    pub fn new<S, H, UserEventType>(
        element_id: S,
        handler: H,
    ) -> Result<Self, BacktraceError<ErrorMessage>>
    where
        S: AsRef<str>,
        H: WindowHandler<UserEventType> + 'static,
        UserEventType: 'static,
    {
        let window = WebWindow::new()?;
        let document = window.document()?;

        let canvas = WebCanvasElement::new_by_id(&element_id)?;

        let initial_size_scaled = canvas.html_element().element().dimensions();
        let initial_dpr = window.device_pixel_ratio();

        let current_dpr = Rc::new(Cell::new(initial_dpr));

        let initial_size_unscaled = (initial_size_scaled * initial_dpr).round().into_u32();

        canvas.set_buffer_dimensions(&initial_size_unscaled);

        // Needed to ensure we can get keyboard focus
        canvas.set_tab_index(0);

        let mut event_listeners_to_clean_up = Vec::new();
        let is_pointer_locked = Rc::new(Cell::new(false));

        let renderer = GLRenderer::new_for_web_canvas_by_id(initial_size_unscaled, &element_id)
            .map_err(|err| ErrorMessage::msg_with_cause("Failed to create renderer", err))?;

        let handler = Rc::new(RefCell::new(DrawingWindowHandler::new(handler, renderer)));

        let helper = {
            Rc::new(RefCell::new(WindowHelper::new(WindowHelperWeb::new(
                canvas.clone(),
                document.clone(),
                window.clone(),
            ))))
        };

        {
            let helper_inner = helper.clone();
            let window = window.clone();
            let handler = handler.clone();

            let frame_callback = RefCell::new(Closure::wrap(Box::new(move || {
                RefCell::borrow_mut(Rc::borrow(&helper_inner))
                    .inner()
                    .clear_redraw_pending_flag();
                RefCell::borrow_mut(Rc::borrow(&handler))
                    .on_draw(RefCell::borrow_mut(Rc::borrow(&helper_inner)).deref_mut());
            }) as Box<dyn FnMut()>));

            let redraw_request_action =
                move || window.request_animation_frame(&frame_callback).unwrap();

            RefCell::borrow_mut(Rc::borrow(&helper))
                .inner()
                .set_redraw_request_action(redraw_request_action);
        }

        {
            let user_event_queue = Rc::new(RefCell::new(Vec::new()));
            let user_event_callback_pending = Rc::new(RefCell::new(None));
            let window = window.clone();

            let callback = {
                let handler = handler.clone();
                let helper = helper.clone();
                let user_event_queue = user_event_queue.clone();
                let user_event_callback_pending = user_event_callback_pending.clone();

                RefCell::new(Closure::wrap(Box::new(move || {
                    let user_event_callback_pending: Option<WebPending> =
                        user_event_callback_pending.take();
                    user_event_callback_pending.unwrap().mark_as_triggered();

                    let mut pending_events = Vec::new();
                    std::mem::swap(
                        &mut pending_events,
                        RefCell::borrow_mut(Rc::borrow(&user_event_queue)).deref_mut(),
                    );
                    pending_events.drain(..).for_each(|event| {
                        RefCell::borrow_mut(Rc::borrow(&handler)).on_user_event(
                            RefCell::borrow_mut(Rc::borrow(&helper)).deref_mut(),
                            event,
                        )
                    });
                }) as Box<dyn FnMut()>))
            };

            RefCell::borrow_mut(Rc::borrow(&helper))
                .inner()
                .set_post_user_event_action(move |event| {
                    RefCell::borrow_mut(Rc::borrow(&user_event_queue)).push(event);

                    if user_event_callback_pending.deref().borrow().is_none() {
                        user_event_callback_pending
                            .replace(Some(window.set_timeout_immediate(&callback)?));
                    }

                    Ok(())
                })
        }

        let canvas_event_target = canvas
            .html_element()
            .element()
            .clone()
            .dyn_into_event_target()?;

        match canvas_event_target
            .register_event_listener_mouse("contextmenu", move |event| event.prevent_default())
        {
            Ok(listener) => event_listeners_to_clean_up.push(listener),
            Err(err) => {
                log::error!("Failed to register context menu event listener: {:?}", err)
            }
        }

        {
            let handler = handler.clone();
            let helper = helper.clone();
            let window_inner = window.clone();
            let canvas = canvas.clone();
            let current_dpr = current_dpr.clone();

            event_listeners_to_clean_up.push(
                window
                    .clone()
                    .dyn_into_event_target()?
                    .register_event_listener_void("resize", move || {
                        let size_scaled = canvas.html_element().element().dimensions();
                        let dpr = window_inner.device_pixel_ratio();

                        Cell::replace(Rc::borrow(&current_dpr), dpr);

                        let size_unscaled = (size_scaled * dpr).round().into_u32();

                        canvas.set_buffer_dimensions(&size_unscaled);

                        RefCell::borrow_mut(Rc::borrow(&handler)).on_resize(
                            RefCell::borrow_mut(Rc::borrow(&helper)).deref_mut(),
                            size_unscaled,
                        );

                        RefCell::borrow_mut(Rc::borrow(&handler))
                            .on_draw(RefCell::borrow_mut(Rc::borrow(&helper)).deref_mut());
                    })?,
            );
        }

        {
            let handler = handler.clone();
            let helper = helper.clone();
            let canvas = canvas.clone();
            let is_pointer_locked = is_pointer_locked.clone();

            event_listeners_to_clean_up.push(
                document
                    .clone()
                    .dyn_into_event_target()?
                    .register_event_listener_void("pointerlockchange", move || {
                        let mouse_grabbed = canvas.is_pointer_lock_active();

                        is_pointer_locked.set(mouse_grabbed);

                        RefCell::borrow_mut(Rc::borrow(&handler)).on_mouse_grab_status_changed(
                            RefCell::borrow_mut(Rc::borrow(&helper)).deref_mut(),
                            mouse_grabbed,
                        );
                    })?,
            );
        }

        {
            let handler = handler.clone();
            let helper = helper.clone();

            event_listeners_to_clean_up.push(
                document
                    .dyn_into_event_target()?
                    .register_event_listener_void("fullscreenchange", move || {
                        let fullscreen = canvas.is_fullscreen_active();

                        RefCell::borrow_mut(Rc::borrow(&handler)).on_fullscreen_status_changed(
                            RefCell::borrow_mut(Rc::borrow(&helper)).deref_mut(),
                            fullscreen,
                        );
                    })?,
            );
        }

        {
            let handler = handler.clone();
            let helper = helper.clone();
            let current_dpr = current_dpr.clone();

            event_listeners_to_clean_up.push(canvas_event_target.register_event_listener_mouse(
                "mousemove",
                move |event| {
                    let current_dpr = Cell::get(Rc::borrow(&current_dpr)) as f32;

                    let position = if is_pointer_locked.get() {
                        IVec2::new(event.movement_x(), event.movement_y())
                            .into_f32()
                            .mul(current_dpr)
                    } else {
                        IVec2::new(event.offset_x(), event.offset_y())
                            .into_f32()
                            .mul(current_dpr)
                    };

                    RefCell::borrow_mut(Rc::borrow(&handler)).on_mouse_move(
                        RefCell::borrow_mut(Rc::borrow(&helper)).deref_mut(),
                        position,
                    );
                },
            )?);
        }

        {
            let handler = handler.clone();
            let helper = helper.clone();

            event_listeners_to_clean_up.push(canvas_event_target.register_event_listener_mouse(
                "mousedown",
                move |event| match mouse_button_from_event(&event) {
                    None => {
                        log::error!("Mouse down: Unknown mouse button {}", event.button())
                    }
                    Some(button) => RefCell::borrow_mut(Rc::borrow(&handler)).on_mouse_button_down(
                        RefCell::borrow_mut(Rc::borrow(&helper)).deref_mut(),
                        button,
                    ),
                },
            )?);
        }

        {
            let handler = handler.clone();
            let helper = helper.clone();

            event_listeners_to_clean_up.push(canvas_event_target.register_event_listener_mouse(
                "mouseup",
                move |event| match mouse_button_from_event(&event) {
                    None => {
                        log::error!("Mouse up: Unknown mouse button {}", event.button())
                    }
                    Some(button) => RefCell::borrow_mut(Rc::borrow(&handler)).on_mouse_button_up(
                        RefCell::borrow_mut(Rc::borrow(&helper)).deref_mut(),
                        button,
                    ),
                },
            )?);
        }

        {
            let handler = handler.clone();
            let helper = helper.clone();

            event_listeners_to_clean_up.push(canvas_event_target.register_event_listener_mouse(
                "wheel",
                move |event| {
                    let event: WheelEvent = event.dyn_into().unwrap();

                    let delta = match event.delta_mode() {
                        0x00 => MouseScrollDistance::Pixels {
                            x: event.delta_x(),
                            y: -event.delta_y(),
                            z: event.delta_z(),
                        },

                        0x01 => MouseScrollDistance::Lines {
                            x: event.delta_x(),
                            y: -event.delta_y(),
                            z: event.delta_z(),
                        },

                        0x02 => MouseScrollDistance::Pages {
                            x: event.delta_x(),
                            y: -event.delta_y(),
                            z: event.delta_z(),
                        },

                        mode => {
                            log::error!("Mouse wheel: Unknown delta mode {}", mode);
                            return;
                        }
                    };

                    handler
                        .borrow_mut()
                        .on_mouse_wheel_scroll(helper.borrow_mut().deref_mut(), delta);
                },
            )?);
        }

        let modifier_state = Rc::new(RefCell::new(ModifiersState::default()));

        {
            let handler = handler.clone();
            let helper = helper.clone();
            let modifier_state = modifier_state.clone();

            event_listeners_to_clean_up.push(
                canvas_event_target.register_event_listener_keyboard("keydown", move |event| {
                    Self::handle_key_event(
                        KeyEventType::Down,
                        event,
                        &handler,
                        &helper,
                        &modifier_state,
                    );
                })?,
            );
        }

        {
            let handler = handler.clone();
            let helper = helper.clone();

            event_listeners_to_clean_up.push(
                canvas_event_target.register_event_listener_keyboard("keyup", move |event| {
                    Self::handle_key_event(
                        KeyEventType::Up,
                        event,
                        &handler,
                        &helper,
                        &modifier_state,
                    );
                })?,
            );
        }

        {
            let handler = handler.clone();
            let helper = helper.clone();

            let device_pixel_ratio_event_listener = Rc::new(Cell::new(None));

            {
                let device_pixel_ratio_event_listener = device_pixel_ratio_event_listener.clone();

                event_listeners_to_clean_up.push(WebPending::new(move || {
                    Cell::replace(Rc::borrow(&device_pixel_ratio_event_listener), None);
                }));
            }

            let callback: Rc<RefCell<Box<dyn FnMut()>>> = Rc::new(RefCell::new(Box::new(|| {
                panic!("Device pixel ratio callback not present")
            })));

            let callback_inner = callback.clone();

            drop(RefCell::replace(
                Rc::borrow(&callback),
                Box::new(move || {
                    let new_dpr = window.device_pixel_ratio();
                    log::info!("DPI changed to {}", new_dpr);

                    Cell::replace(Rc::borrow(&current_dpr), new_dpr);

                    handler.borrow_mut().on_scale_factor_changed(
                        RefCell::borrow_mut(Rc::borrow(&helper)).deref_mut(),
                        new_dpr,
                    );

                    let callback_inner = callback_inner.clone();

                    Cell::replace(
                        Rc::borrow(&device_pixel_ratio_event_listener),
                        Some(
                            window
                                .clone()
                                .match_media(&format!("(resolution: {new_dpr}dppx"))
                                .unwrap()
                                .register_event_listener_media_event_list_once(
                                    "change",
                                    move |_event| {
                                        RefCell::borrow_mut(Rc::borrow(&callback_inner))();
                                    },
                                )
                                .unwrap(),
                        ),
                    );
                }),
            ));

            RefCell::borrow_mut(Rc::borrow(&callback))();
        }

        let terminated = Rc::new(Cell::new(false));
        let event_listeners_to_clean_up = Rc::new(RefCell::new(event_listeners_to_clean_up));

        {
            let terminated = terminated.clone();
            let event_listeners_to_clean_up = event_listeners_to_clean_up.clone();

            RefCell::borrow_mut(Rc::borrow(&helper))
                .inner()
                .set_terminate_loop_action(move || {
                    log::info!("Terminating event loop");
                    terminated.set(true);
                    RefCell::borrow_mut(Rc::borrow(&event_listeners_to_clean_up)).clear();
                });
        }

        log::info!(
            "Initial scaled canvas size: {:?}, dpr {}, unscaled: {:?}",
            initial_size_scaled,
            initial_dpr,
            initial_size_unscaled
        );

        RefCell::borrow_mut(Rc::borrow(&handler)).on_start(
            RefCell::borrow_mut(Rc::borrow(&helper)).deref_mut(),
            WindowStartupInfo::new(initial_size_unscaled, initial_dpr),
        );

        if !terminated.get() {
            RefCell::borrow_mut(Rc::borrow(&handler))
                .on_draw(RefCell::borrow_mut(Rc::borrow(&helper)).deref_mut());
        }

        Ok(WebCanvasImpl {
            event_listeners_to_clean_up,
        })
    }
}

impl Drop for WebCanvasImpl {
    fn drop(&mut self) {
        log::info!("Unregistering WebCanvasImpl");
        RefCell::borrow_mut(Rc::borrow(&self.event_listeners_to_clean_up)).clear();
    }
}

fn mouse_button_from_event(event: &MouseEvent) -> Option<MouseButton> {
    let button: i16 = event.button();
    match button {
        0 => Some(MouseButton::Left),
        1 => Some(MouseButton::Middle),
        2 => Some(MouseButton::Right),
        _ => Some(MouseButton::Other(button.try_into().unwrap())),
    }
}<|MERGE_RESOLUTION|>--- conflicted
+++ resolved
@@ -536,10 +536,6 @@
     action: Rc<RefCell<UserEventSenderActionType<UserEventType>>>,
 }
 
-<<<<<<< HEAD
-impl<UserEventType: 'static> UserEventSenderWeb<UserEventType> {
-    fn new(action: Rc<RefCell<UserEventSenderActionType<UserEventType>>>) -> Self {
-=======
 impl<UserEventType: 'static> Clone for UserEventSenderWeb<UserEventType>
 {
     fn clone(&self) -> Self
@@ -554,7 +550,6 @@
 {
     fn new(action: Rc<RefCell<UserEventSenderActionType<UserEventType>>>) -> Self
     {
->>>>>>> 1ffe358d
         Self { action }
     }
 
