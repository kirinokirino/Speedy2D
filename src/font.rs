--- conflicted
+++ resolved
@@ -76,15 +76,8 @@
         }
     }
 
-<<<<<<< HEAD
     fn from_unindexed_codepoints(unindexed_codepoints: &[char]) -> Vec<Self> {
-        let mut codepoints = Vec::new();
-        codepoints.reserve(unindexed_codepoints.len());
-=======
-    fn from_unindexed_codepoints(unindexed_codepoints: &[char]) -> Vec<Self>
-    {
         let mut codepoints = Vec::with_capacity(unindexed_codepoints.len());
->>>>>>> 616b2f4b
 
         for (i, codepoint) in unindexed_codepoints.iter().enumerate() {
             codepoints.push(Codepoint::new(i.try_into().unwrap(), *codepoint));
@@ -753,10 +746,7 @@
     wrap_words_after_width: Option<f32>,
     alignment: TextAlignment,
     line_spacing_multiplier: f32,
-<<<<<<< HEAD
-=======
-    trim_each_line: bool
->>>>>>> 616b2f4b
+    trim_each_line: bool,
 }
 
 impl TextOptions {
@@ -769,10 +759,7 @@
             wrap_words_after_width: None,
             alignment: TextAlignment::Left,
             line_spacing_multiplier: 1.0,
-<<<<<<< HEAD
-=======
-            trim_each_line: true
->>>>>>> 616b2f4b
+            trim_each_line: true,
         }
     }
 
@@ -822,8 +809,7 @@
     /// The default is `true`.
     #[inline]
     #[must_use]
-    pub fn with_trim_each_line(mut self, trim_each_line: bool) -> Self
-    {
+    pub fn with_trim_each_line(mut self, trim_each_line: bool) -> Self {
         self.trim_each_line = trim_each_line;
         self
     }
