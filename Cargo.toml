--- conflicted
+++ resolved
@@ -1,10 +1,6 @@
 [package]
 name = "speedy2d"
-<<<<<<< HEAD
-version = "1.13.2"
-=======
 version = "2.0.0"
->>>>>>> 616b2f4b
 authors = ["QuantumBadger <speedy2d@redreader.org>"]
 edition = "2021"
 license = "Apache-2.0"
