--- conflicted
+++ resolved
@@ -1,10 +1,6 @@
 [package]
 name = "speedy2d"
-<<<<<<< HEAD
-version = "1.9.5"
-=======
 version = "1.10.0"
->>>>>>> 07de4d30
 authors = ["QuantumBadger <speedy2d@redreader.org>"]
 edition = "2021"
 license = "Apache-2.0"
