--- conflicted
+++ resolved
@@ -33,14 +33,8 @@
     window.run_loop(MyWindowHandler { text })
 }
 
-<<<<<<< HEAD
 struct MyWindowHandler {
-    text: Rc<FormattedTextBlock>,
-=======
-struct MyWindowHandler
-{
     text: FormattedTextBlock
->>>>>>> 1ffe358d
 }
 
 impl WindowHandler for MyWindowHandler {
