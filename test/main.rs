/*
 *  Copyright 2021 QuantumBadger
 *
 *  Licensed under the Apache License, Version 2.0 (the "License");
 *  you may not use this file except in compliance with the License.
 *  You may obtain a copy of the License at
 *
 *      http://www.apache.org/licenses/LICENSE-2.0
 *
 *  Unless required by applicable law or agreed to in writing, software
 *  distributed under the License is distributed on an "AS IS" BASIS,
 *  WITHOUT WARRANTIES OR CONDITIONS OF ANY KIND, either express or implied.
 *  See the License for the specific language governing permissions and
 *  limitations under the License.
 */

#![deny(warnings)]

#[cfg(not(all(target_arch = "x86_64", target_os = "linux")))]
compile_error!("The automated tests currently support Linux x86_64 only");

use std::convert::TryInto;
use std::ffi::CString;
use std::sync::mpsc::channel;

<<<<<<< HEAD
use glam::{UVec2, Vec2};
use glam_rect::{IRect, Rect};
use glutin::dpi::PhysicalSize;
use glutin::event_loop::EventLoop;
=======
use glutin::config::ConfigTemplateBuilder;
use glutin::context::{
    ContextApi,
    ContextAttributesBuilder,
    NotCurrentGlContext,
    Version
};
use glutin::display::{GetGlDisplay, GlDisplay};
use glutin::surface::{PbufferSurface, SurfaceAttributesBuilder};
use glutin_winit::DisplayBuilder;
>>>>>>> 5e8a8850
use image::{ColorType, GenericImageView, ImageFormat};
use num_traits::ToPrimitive;
use speedy2d::color::Color;
use speedy2d::font::{Font, TextAlignment, TextLayout, TextOptions};
use speedy2d::image::{ImageDataType, ImageSmoothingMode};
use speedy2d::shape::Polygon;
use speedy2d::GLRenderer;
use winit::event_loop::EventLoop;

const NOTO_SANS_REGULAR_BYTES: &[u8] = include_bytes!("../assets/fonts/NotoSans-Regular.ttf");

fn get_expected_image_path<S: AsRef<str>>(name: S) -> String {
    format!("test/assets/expected_images/test_{}.png", name.as_ref())
}

fn write_rgba_to_png<S: AsRef<str>>(name: S, width: u32, height: u32, buf: &[u8]) {
    image::save_buffer_with_format(
        get_expected_image_path(name),
        buf,
        width,
        height,
        ColorType::Rgba8,
        ImageFormat::Png,
    )
    .unwrap();
}

fn read_png_argb8<S: AsRef<str>>(name: S) -> Option<Vec<u8>> {
    image::io::Reader::open(get_expected_image_path(name))
        .ok()
        .and_then(|reader| reader.decode().ok())
        .map(|image| image.into_rgba8().into_raw())
}

fn write_framebuffer_to_png<S: AsRef<str>>(name: S, width: u32, height: u32, data: &[u8]) {
    write_rgba_to_png(name, width, height, data);
}

fn create_context_and_run<R, F>(event_loop: &EventLoop<()>, width: u32, height: u32, action: F) -> R
where
    F: FnOnce(&mut GLRenderer) -> R,
{
<<<<<<< HEAD
    let context_builder = glutin::ContextBuilder::new()
        .with_gl_debug_flag(true)
        .with_multisampling(0)
        .with_gl(glutin::GlRequest::Specific(glutin::Api::OpenGl, (2, 0)));

    #[cfg(not(target_os = "linux"))]
    let context = context_builder
        .build_windowed(
            glutin::window::WindowBuilder::new().with_inner_size(PhysicalSize::new(width, height)),
            &event_loop,
        )
        .unwrap();

    #[cfg(target_os = "linux")]
    let context = context_builder
        .with_vsync(false)
        .build_headless(event_loop, PhysicalSize::new(width, height))
        .unwrap();
=======
    let (_window, config) = DisplayBuilder::new()
        .build(event_loop, ConfigTemplateBuilder::new(), |mut configs| {
            configs.next().unwrap()
        })
        .unwrap();

    let gl_display = config.display();

    let context_attr = ContextAttributesBuilder::new()
        .with_context_api(ContextApi::OpenGl(Some(Version::new(2, 0))))
        .build(None);

    let context = unsafe { gl_display.create_context(&config, &context_attr) }.unwrap();

    let surface = unsafe {
        config.display().create_pbuffer_surface(
            &config,
            &SurfaceAttributesBuilder::<PbufferSurface>::new()
                .build(width.try_into().unwrap(), height.try_into().unwrap())
        )
    }
    .unwrap();
>>>>>>> 5e8a8850

    let _context = context.make_current(&surface).unwrap();

    let mut renderer = unsafe {
        GLRenderer::new_for_gl_context((width, height), |name| {
            gl_display.get_proc_address(CString::new(name).unwrap().as_c_str())
                as *const _
        })
        .unwrap()
    };

    action(&mut renderer)
}

fn run_test_with_new_context<S: AsRef<str>, F: FnOnce(&mut GLRenderer)>(
    event_loop: &EventLoop<()>,
    expected_image_name: S,
    width: u32,
    height: u32,
    action: F,
) {
    let expected_image = read_png_argb8(expected_image_name.as_ref());

    let actual_image = create_context_and_run(event_loop, width, height, |renderer| {
        action(renderer);

        let actual_image = renderer.draw_frame(|graphics| graphics.capture(ImageDataType::RGBA));

        if expected_image.is_none() || expected_image.as_ref().unwrap() != actual_image.data() {
            write_framebuffer_to_png(
                format!("{}_ACTUAL", expected_image_name.as_ref()),
                width,
                height,
                actual_image.data().as_slice(),
            );
        }

        actual_image
    });

    assert!(expected_image.is_some(), "Expected image does not exist");

    let expected_image = expected_image.unwrap();

    assert_eq!(
        width * height * 4,
        expected_image.len().try_into().unwrap(),
        "Expected image size mismatch"
    );

    assert_eq!(
        width * height * 4,
        actual_image.data().len().try_into().unwrap(),
        "Actual image size mismatch"
    );

    assert_eq!(
        expected_image,
        actual_image.into_data(),
        "Generated image did not match expected ({})",
        expected_image_name.as_ref()
    );
}

struct GLTest {
    width: u32,
    height: u32,
    name: String,
    action: Box<dyn FnOnce(&mut GLRenderer)>,
}

fn main() {
    simple_logger::SimpleLogger::new().init().unwrap();

    let event_loop = EventLoop::new().unwrap();

    let mut tests = Vec::new();

    tests.push(GLTest {
        width: 500,
        height: 500,
        name: "issue_90_pass_text_between_threads".to_string(),
        action: Box::new(|renderer| {
            let typeface = Font::new(NOTO_SANS_REGULAR_BYTES).unwrap();

            let (send, recv) = channel();

            std::thread::spawn(move || {
                let text = typeface.layout_text(
                    "The quick brown föx jumped over the lazy dog!",
                    64.0,
                    TextOptions::new().with_wrap_to_width(300.0, TextAlignment::Center),
                );

                send.send(text).unwrap();
            });

            let text = recv.recv().unwrap();

            renderer.draw_frame(|graphics| {
                graphics.clear_screen(Color::WHITE);
                graphics.draw_text(Vec2::new(0.0, 0.0), Color::BLACK, &text);
            });
        }),
    });

    #[cfg(feature = "image-loading")]
    tests.push(GLTest {
        width: 500,
        height: 500,
        name: "issue_74_image_handle_drop".to_string(),
        action: Box::new(|renderer| {
            for i in 0..4 {
                renderer.draw_frame(|graphics| {
                    if i == 0 {
                        graphics
                            .create_image_from_file_path(
                                Some(speedy2d::image::ImageFileFormat::PNG),
                                speedy2d::image::ImageSmoothingMode::Linear,
                                "test/assets/expected_images/test_half_circle.png",
                            )
                            .unwrap();
                    }
                    graphics.draw_circle(Vec2::new(100.0, 150.0), 50.0, Color::from_gray(0.0));
                });
            }
        }),
    });

    tests.push(GLTest {
        width: 500,
        height: 500,
        name: "issue_55_text_cache_empty".to_string(),
        action: Box::new(|renderer| {
            let typeface = Font::new(NOTO_SANS_REGULAR_BYTES).unwrap();

            let text = typeface.layout_text(
                "The quick brown föx jumped over the lazy dog!",
                14.0,
                TextOptions::new(),
            );

            for i in 0..10 {
                renderer.draw_frame(|graphics| {
                    graphics.clear_screen(Color::WHITE);

                    graphics.draw_rectangle(
                        Rect::from_tuples((10.0, 20.0), (30.0, 40.0)),
                        Color::MAGENTA,
                    );

                    if i == 0 || i == 9 {
                        graphics.draw_text(Vec2::new(0.0, 0.0), Color::BLACK, &text);
                    }
                });
            }
        }),
    });

    tests.push(GLTest {
        width: 500,
        height: 500,
        name: "semitransparent_on_opaque".to_string(),
        action: Box::new(|renderer| {
            renderer.draw_frame(|graphics| {
                graphics.clear_screen(Color::BLACK);
                graphics.draw_rectangle(
                    Rect::from_tuples((100.0, 100.0), (200.0, 200.0)),
                    Color::from_hex_argb(0x77FFFFFF),
                );

                graphics.draw_rectangle(
                    Rect::from_tuples((300.0, 100.0), (400.0, 200.0)),
                    Color::from_hex_argb(0x77000000),
                );

                graphics.draw_rectangle(
                    Rect::from_tuples((100.0, 300.0), (200.0, 400.0)),
                    Color::from_hex_argb(0x00FFFFFF),
                );

                graphics.draw_rectangle(
                    Rect::from_tuples((300.0, 300.0), (400.0, 400.0)),
                    Color::from_hex_argb(0x00000000),
                );
            });
        }),
    });

    tests.push(GLTest {
        width: 500,
        height: 500,
        name: "semitransparent_on_semitransparent".to_string(),
        action: Box::new(|renderer| {
            renderer.draw_frame(|graphics| {
                graphics.clear_screen(Color::from_hex_argb(0x55888888));
                graphics.draw_rectangle(
                    Rect::from_tuples((100.0, 100.0), (200.0, 200.0)),
                    Color::from_hex_argb(0x77FFFFFF),
                );

                graphics.draw_rectangle(
                    Rect::from_tuples((300.0, 100.0), (400.0, 200.0)),
                    Color::from_hex_argb(0x77000000),
                );

                graphics.draw_rectangle(
                    Rect::from_tuples((100.0, 300.0), (200.0, 400.0)),
                    Color::from_hex_argb(0x00FFFFFF),
                );

                graphics.draw_rectangle(
                    Rect::from_tuples((300.0, 300.0), (400.0, 400.0)),
                    Color::from_hex_argb(0x00000000),
                );
            });
        }),
    });

    tests.push(GLTest {
        width: 500,
        height: 500,
        name: "opaque_on_semitransparent".to_string(),
        action: Box::new(|renderer| {
            renderer.draw_frame(|graphics| {
                graphics.clear_screen(Color::from_hex_argb(0x55888888));
                graphics.draw_rectangle(
                    Rect::from_tuples((100.0, 100.0), (200.0, 200.0)),
                    Color::WHITE,
                );

                graphics.draw_rectangle(
                    Rect::from_tuples((300.0, 100.0), (400.0, 200.0)),
                    Color::BLACK,
                );

                graphics.draw_rectangle(
                    Rect::from_tuples((100.0, 300.0), (200.0, 400.0)),
                    Color::BLUE,
                );

                graphics.draw_rectangle(
                    Rect::from_tuples((300.0, 300.0), (400.0, 400.0)),
                    Color::RED,
                );
            });
        }),
    });

    tests.push(GLTest {
        width: 50,
        height: 50,
        name: "basic_rectangles".to_string(),
        action: Box::new(|renderer| {
            renderer.draw_frame(|graphics| {
                graphics.clear_screen(Color::BLUE);

                // Moves the rectangle
                graphics.draw_rectangle(
                    Rect::from_tuples((10.0, 20.0), (30.0, 40.0)),
                    Color::MAGENTA,
                );

                // Passes a reference to the rectangle
                graphics.draw_rectangle(
                    &Rectangle::from_tuples((15.0, 30.0), (49.0, 48.0)),
                    Color::GREEN,
                );
            });
        }),
    });

    tests.push(GLTest {
        width: 50,
        height: 50,
        name: "lines_horizontal".to_string(),
        action: Box::new(|renderer| {
            renderer.draw_frame(|graphics| {
                graphics.clear_screen(Color::WHITE);

                graphics.draw_line((10.0, 10.5).into(), (30.0, 10.5).into(), 1.0, Color::BLUE);

                graphics.draw_line(
                    (20.0, 14.0).into(),
                    (40.0, 14.0).into(),
                    2.0,
                    Color::DARK_GRAY,
                );

                graphics.draw_line(
                    (1.0, 20.5).into(),
                    (49.0, 20.5).into(),
                    5.0,
                    Color::LIGHT_GRAY,
                );
            });
        }),
    });

    tests.push(GLTest {
        width: 50,
        height: 50,
        name: "lines_vertical".to_string(),
        action: Box::new(|renderer| {
            renderer.draw_frame(|graphics| {
                graphics.clear_screen(Color::WHITE);

                graphics.draw_line((10.5, 10.0).into(), (10.5, 30.0).into(), 1.0, Color::BLUE);

                graphics.draw_line(
                    (14.0, 20.0).into(),
                    (14.0, 40.0).into(),
                    2.0,
                    Color::DARK_GRAY,
                );

                graphics.draw_line(
                    (20.5, 1.0).into(),
                    (20.5, 49.0).into(),
                    5.0,
                    Color::LIGHT_GRAY,
                );
            });
        }),
    });

    tests.push(GLTest {
        width: 50,
        height: 50,
        name: "basic_circles".to_string(),
        action: Box::new(|renderer| {
            renderer.draw_frame(|graphics| {
                graphics.clear_screen(Color::WHITE);

                graphics.draw_circle((20.0, 20.0), 10.0, Color::RED);

                graphics.draw_circle((40.0, 40.0), 5.0, Color::BLUE);
            });
        }),
    });

    tests.push(GLTest {
        width: 300,
        height: 300,
        name: "half_circle".to_string(),
        action: Box::new(|renderer| {
            renderer.draw_frame(|graphics| {
                graphics.clear_screen(Color::WHITE);

                graphics.draw_circle_section_triangular_three_color(
                    [
                        Vec2::new(100.0, 100.0),
                        Vec2::new(200.0, 100.0),
                        Vec2::new(200.0, 200.0),
                    ],
                    [Color::MAGENTA, Color::MAGENTA, Color::MAGENTA],
                    [
                        Vec2::new(-1.0, -1.0),
                        Vec2::new(1.0, -1.0),
                        Vec2::new(1.0, 1.0),
                    ],
                );
            });
        }),
    });

    /*
    tests.push(GLTest {
        width: 1400,
        height: 500,
        name: "basic_text_white_background".to_string(),
        action: Box::new(|renderer| {
            let typeface = Font::new(NOTO_SANS_REGULAR_BYTES).unwrap();

            let text = typeface.layout_text(
                "The quick brown föx jumped over the lazy dog!",
                64.0,
                TextOptions::new()
            );

            renderer.draw_frame(|graphics| {
                graphics.clear_screen(Color::WHITE);

                graphics.draw_rectangle(
                    Rect::from_tuples(
                        (0.0, 0.0),
                        (text.width().round(), text.height().round())
                    ),
                    Color::from_rgb(0.9, 0.9, 1.0)
                );

                graphics.draw_rectangle(
                    Rect::from_tuples(
                        (0.0, 0.0),
                        (
                            text.width().round(),
                            text.iter_lines().next().unwrap().ascent().round()
                        )
                    ),
                    Color::from_rgb(0.8, 0.8, 1.0)
                );

                graphics.draw_text(Vec2::new(0.0, 0.0), Color::BLACK, &text);

                graphics.draw_text(Vec2::new(0.0, 100.0), Color::RED, &text);

                graphics.draw_text(Vec2::new(0.0, 200.0), Color::GREEN, &text);

                graphics.draw_text(Vec2::new(0.0, 300.0), Color::BLUE, &text);

                graphics.draw_text(Vec2::new(0.0, 400.0), Color::WHITE, &text);
            });
        })
    });

    tests.push(GLTest {
        width: 500,
        height: 500,
        name: "text_trimming".to_string(),
        action: Box::new(|renderer| {
            let typeface = Font::new(NOTO_SANS_REGULAR_BYTES).unwrap();

            renderer.draw_frame(|graphics| {
                graphics.clear_screen(Color::WHITE);

                for i in 0..4 {
                    let mut text = String::new();

                    for _ in 0..i {
                        text.push(' ');
                    }

                    text.push_str("Trimming");

                    for _ in 0..=i {
                        text.push(' ');
                    }

                    text.push_str("default (on)");

                    let text = typeface.layout_text(&text, 32.0, TextOptions::new());

                    graphics.draw_text(
                        Vec2::new(0.0, 40.0 * i.to_f32().unwrap()),
                        Color::BLACK,
                        &text
                    );
                }

                for i in 0..4 {
                    let mut text = String::new();

                    for _ in 0..i {
                        text.push(' ');
                    }

                    text.push_str("Trimming");

                    for _ in 0..=i {
                        text.push(' ');
                    }

                    text.push_str("off");

                    let text = typeface.layout_text(
                        &text,
                        32.0,
                        TextOptions::new().with_trim_each_line(false)
                    );

                    graphics.draw_text(
                        Vec2::new(0.0, 160.0 + 40.0 * i.to_f32().unwrap()),
                        Color::BLACK,
                        &text
                    );
                }
            });
        })
    });

    tests.push(GLTest {
        width: 500,
        height: 500,
        name: "basic_text_subpixel".to_string(),
        action: Box::new(|renderer| {
            let typeface = Font::new(NOTO_SANS_REGULAR_BYTES).unwrap();

            let text =
                typeface.layout_text("The quick brown föx", 36.0, TextOptions::new());

            renderer.draw_frame(|graphics| {
                graphics.clear_screen(Color::WHITE);

                for i in 0..10 {
                    graphics.draw_text(
                        Vec2::new(0.0, 40.0 * i as f32),
                        Color::RED,
                        &text
                    );
                    graphics.draw_text(
                        Vec2::new(0.1 * i as f32, 40.1 * i as f32),
                        Color::BLACK,
                        &text
                    );
                }
            });
        })
    });
    */

    tests.push(GLTest {
        width: 1400,
        height: 500,
        name: "basic_text_black_background".to_string(),
        action: Box::new(|renderer| {
            let typeface = Font::new(NOTO_SANS_REGULAR_BYTES).unwrap();

            let text = typeface.layout_text(
                "The quick brown föx jumped over the lazy dog!",
                64.0,
                TextOptions::new(),
            );

            renderer.draw_frame(|graphics| {
                graphics.clear_screen(Color::BLACK);

                graphics.draw_text(Vec2::new(0.0, 0.0), Color::BLACK, &text);

                graphics.draw_text(Vec2::new(0.0, 100.0), Color::RED, &text);

                graphics.draw_text(Vec2::new(0.0, 200.0), Color::GREEN, &text);

                graphics.draw_text(Vec2::new(0.0, 300.0), Color::BLUE, &text);

                graphics.draw_text(Vec2::new(0.0, 400.0), Color::WHITE, &text);
            });
        }),
    });

    tests.push(GLTest {
        width: 800,
        height: 800,
        name: "cropped_text".to_string(),
        action: Box::new(|renderer| {
            let typeface = Font::new(NOTO_SANS_REGULAR_BYTES).unwrap();

            let lorem = "Lorem ipsum dolor sit amet, consectetur adipiscing elit, sed \
                         do eiusmod tempor incididunt ut labore et dolore magna aliqua. \
                         Ut enim ad minim veniam, quis nostrud exercitation ullamco \
                         laboris nisi ut aliquip ex ea commodo consequat. Duis aute \
                         irure dolor in reprehenderit in voluptate velit esse cillum \
                         dolore eu fugiat nulla pariatur. Excepteur sint occaecat \
                         cupidatat non proident, sunt in culpa qui officia deserunt \
                         mollit anim id est laborum.";

            let text = typeface.layout_text(
                lorem,
                40.0,
                TextOptions::new().with_wrap_to_width(300.0, TextAlignment::Left),
            );

            renderer.draw_frame(|graphics| {
                graphics.clear_screen(Color::WHITE);

                graphics.draw_text_cropped(
                    (20.0, 20.0),
                    Rect::from_tuples((100.0, 100.0), (150.0, 250.0)),
                    Color::BLUE,
                    &text,
                );

                graphics.draw_text_cropped(
                    (20.0, 20.0),
                    Rect::from_tuples((150.0, 100.0), (280.0, 250.0)),
                    Color::RED,
                    &text,
                );
            });
        }),
    });

    /*
    tests.push(GLTest {
        width: 640,
        height: 640,
        name: "wrapped_text_1".to_string(),
        action: Box::new(|renderer| {
            let typeface = Font::new(NOTO_SANS_REGULAR_BYTES).unwrap();

            let first_text = typeface.layout_text(
                "The quick brown föx jumped over the lazy dog!",
                64.0,
                TextOptions::new().with_wrap_to_width(400.0, TextAlignment::Left)
            );

            renderer.draw_frame(|graphics| {
                graphics.clear_screen(Color::WHITE);

                graphics.draw_rectangle(
                    Rect::from_tuples(
                        (0.0, 0.0),
                        (first_text.width().round(), first_text.height().round())
                    ),
                    Color::from_rgb(0.9, 0.9, 1.0)
                );

                graphics.draw_rectangle(
                    Rect::from_tuples(
                        (0.0, 0.0),
                        (
                            first_text.width().round(),
                            first_text.iter_lines().next().unwrap().ascent().round()
                        )
                    ),
                    Color::from_rgb(0.8, 0.8, 1.0)
                );

                graphics.draw_text((0.0, 0.0), Color::BLACK, &first_text);

                let small_width = 90.0;

                graphics.draw_rectangle(
                    Rect::from_tuples((100.0, 200.0), (100.0 + small_width, 640.0)),
                    Color::from_rgb(0.9, 0.9, 1.0)
                );

                graphics.draw_text(
                    (100.0, 200.0),
                    Color::BLACK,
                    &typeface.layout_text(
                        "The quick brown föx jumped over the lazy dog!",
                        64.0,
                        TextOptions::new()
                            .with_wrap_to_width(small_width, TextAlignment::Left)
                    )
                );

                let small_width = 30.0;

                graphics.draw_rectangle(
                    Rect::from_tuples((200.0, 200.0), (200.0 + small_width, 640.0)),
                    Color::from_rgb(0.9, 0.9, 1.0)
                );

                graphics.draw_text(
                    (200.0, 200.0),
                    Color::BLACK,
                    &typeface.layout_text(
                        "The quick brown föx jumped over the lazy dog!",
                        64.0,
                        TextOptions::new()
                            .with_wrap_to_width(small_width, TextAlignment::Left)
                    )
                );
            });
        })
    });
    */

    tests.push(GLTest {
        width: 640,
        height: 640,
        name: "text_tracking".to_string(),
        action: Box::new(|renderer| {
            let typeface = Font::new(NOTO_SANS_REGULAR_BYTES).unwrap();

            let text = typeface.layout_text(
                "The quick brown föx jumped over the lazy dog!",
                30.0,
                TextOptions::new()
                    .with_wrap_to_width(400.0, TextAlignment::Left)
                    .with_tracking(100.0),
            );

            renderer.draw_frame(|graphics| {
                graphics.clear_screen(Color::WHITE);

                graphics.draw_text((10.0, 10.0), Color::BLACK, &text);
            });
        }),
    });

    /*
    tests.push(GLTest {
        width: 640,
        height: 640,
        name: "text_alignment".to_string(),
        action: Box::new(|renderer| {
            let typeface = Font::new(NOTO_SANS_REGULAR_BYTES).unwrap();

            renderer.draw_frame(|graphics| {
                graphics.clear_screen(Color::WHITE);

                graphics.draw_rectangle(
                    Rect::from_tuples((10.0, 10.0), (410.0, 640.0)),
                    Color::from_rgb(0.9, 0.9, 1.0)
                );

                graphics.draw_text(
                    (10.0, 10.0),
                    Color::BLACK,
                    &typeface.layout_text(
                        "The quick brown föx jumped over the lazy dog!",
                        40.0,
                        TextOptions::new()
                            .with_wrap_to_width(400.0, TextAlignment::Right)
                    )
                );

                graphics.draw_text(
                    (10.0, 210.0),
                    Color::BLACK,
                    &typeface.layout_text(
                        "The quick brown föx jumped over the lazy dog!",
                        40.0,
                        TextOptions::new()
                            .with_wrap_to_width(400.0, TextAlignment::Center)
                    )
                );
            });
        })
    });

    tests.push(GLTest {
        width: 640,
        height: 640,
        name: "text_line_spacing".to_string(),
        action: Box::new(|renderer| {
            let typeface = Font::new(NOTO_SANS_REGULAR_BYTES).unwrap();

            renderer.draw_frame(|graphics| {
                graphics.clear_screen(Color::WHITE);

                graphics.draw_rectangle(
                    Rect::from_tuples((10.0, 10.0), (410.0, 640.0)),
                    Color::from_rgb(0.9, 0.9, 1.0)
                );

                graphics.draw_text(
                    (10.0, 10.0),
                    Color::BLACK,
                    &typeface.layout_text(
                        "The quick brown föx jumped over the lazy dog!",
                        40.0,
                        TextOptions::new()
                            .with_wrap_to_width(400.0, TextAlignment::Left)
                            .with_line_spacing_multiplier(0.7)
                    )
                );

                graphics.draw_text(
                    (10.0, 210.0),
                    Color::BLACK,
                    &typeface.layout_text(
                        "The quick brown föx jumped over the lazy dog!",
                        40.0,
                        TextOptions::new()
                            .with_wrap_to_width(400.0, TextAlignment::Left)
                            .with_line_spacing_multiplier(2.0)
                    )
                );
            });
        })
    });
    */

    tests.push(GLTest {
        width: 500,
        height: 500,
        name: "text_line_break_1".to_string(),
        action: Box::new(|renderer| {
            let typeface = Font::new(NOTO_SANS_REGULAR_BYTES).unwrap();

            let text = typeface.layout_text(
                "The quick brown föx\njumped ov\ner the lazy dog!",
                32.0,
                TextOptions::new(),
            );

            renderer.draw_frame(|graphics| {
                graphics.clear_screen(Color::WHITE);
                graphics.draw_text(Vec2::new(0.0, 0.0), Color::BLACK, &text);
            });
        }),
    });

    tests.push(GLTest {
        width: 500,
        height: 500,
        name: "text_line_break_2".to_string(),
        action: Box::new(|renderer| {
            let typeface = Font::new(NOTO_SANS_REGULAR_BYTES).unwrap();

            let text = typeface.layout_text(
                "\nThe quick brown föx\nj\n\numped ov\ner the lazy dog!",
                32.0,
                TextOptions::new(),
            );

            renderer.draw_frame(|graphics| {
                graphics.clear_screen(Color::WHITE);
                graphics.draw_text(Vec2::new(0.0, 0.0), Color::BLACK, &text);
            });
        }),
    });

    /*
    tests.push(GLTest {
        width: 640,
        height: 640,
        name: "wrapped_text_line_break".to_string(),
        action: Box::new(|renderer| {
            let typeface = Font::new(NOTO_SANS_REGULAR_BYTES).unwrap();

            let first_text = typeface.layout_text(
                "The quick brown föx jumped\n over the lazy dog!",
                64.0,
                TextOptions::new().with_wrap_to_width(400.0, TextAlignment::Left)
            );

            renderer.draw_frame(|graphics| {
                graphics.clear_screen(Color::WHITE);

                graphics.draw_rectangle(
                    Rect::from_tuples(
                        (0.0, 0.0),
                        (first_text.width().round(), first_text.height().round())
                    ),
                    Color::from_rgb(0.9, 0.9, 1.0)
                );

                graphics.draw_rectangle(
                    Rect::from_tuples(
                        (0.0, 0.0),
                        (
                            first_text.width().round(),
                            first_text.iter_lines().next().unwrap().ascent().round()
                        )
                    ),
                    Color::from_rgb(0.8, 0.8, 1.0)
                );

                graphics.draw_text((0.0, 0.0), Color::BLACK, &first_text);

                let small_width = 200.0;

                graphics.draw_rectangle(
                    Rect::from_tuples((100.0, 200.0), (100.0 + small_width, 640.0)),
                    Color::from_rgb(0.9, 0.9, 1.0)
                );

                graphics.draw_text(
                    (100.0, 200.0),
                    Color::BLACK,
                    &typeface.layout_text(
                        "The\n quick brown föx jumped over the lazy dog!",
                        32.0,
                        TextOptions::new()
                            .with_wrap_to_width(small_width, TextAlignment::Left)
                    )
                );
            });
        })
    });
    */

    tests.push(GLTest {
        width: 3000,
        height: 2000,
        name: "huge_text".to_string(),
        action: Box::new(|renderer| {
            let typeface = Font::new(NOTO_SANS_REGULAR_BYTES).unwrap();

            let text = typeface.layout_text("Hello World", 1000.0, TextOptions::new());

            renderer.draw_frame(|graphics| {
                graphics.clear_screen(Color::WHITE);
                graphics.draw_text(Vec2::new(0.0, 0.0), Color::BLACK, &text);
            });
        }),
    });

    tests.push(GLTest {
        width: 640,
        height: 640,
        name: "image_load_from_raw_pixels".to_string(),
        action: Box::new(|renderer| {
            let image = image::open("test/assets/expected_images/test_half_circle.png").unwrap();
            let size = image.dimensions();

            renderer.draw_frame(|graphics| {
                graphics.clear_screen(Color::WHITE);

                let texture = graphics
                    .create_image_from_raw_pixels(
                        ImageDataType::RGBA,
                        ImageSmoothingMode::Linear,
                        UVec2::new(size.0, size.1),
                        &image.to_rgba8(),
                    )
                    .unwrap();

                graphics.draw_image(Vec2::new(200.0, 200.0), &texture);
            });
        }),
    });

    tests.push(GLTest {
        width: 640,
        height: 640,
        name: "image_load_from_raw_pixels_multiple_times".to_string(),
        action: Box::new(|renderer| {
            let image = image::open("test/assets/expected_images/test_half_circle.png").unwrap();
            let size = image.dimensions();

            for _ in 0..10 {
                renderer.draw_frame(|graphics| {
                    graphics.clear_screen(Color::WHITE);

                    let texture = graphics
                        .create_image_from_raw_pixels(
                            ImageDataType::RGBA,
                            ImageSmoothingMode::Linear,
                            UVec2::new(size.0, size.1),
                            &image.to_rgba8(),
                        )
                        .unwrap();

                    graphics.draw_image(Vec2::new(200.0, 200.0), &texture);
                });
            }
        }),
    });

    tests.push(GLTest {
        width: 640,
        height: 640,
        name: "image_load_from_raw_pixels_no_alpha".to_string(),
        action: Box::new(|renderer| {
            let image = image::open("test/assets/expected_images/test_half_circle.png").unwrap();
            let size = image.dimensions();

            renderer.draw_frame(|graphics| {
                graphics.clear_screen(Color::WHITE);

                let texture = graphics
                    .create_image_from_raw_pixels(
                        ImageDataType::RGB,
                        ImageSmoothingMode::Linear,
                        UVec2::new(size.0, size.1),
                        &image.to_rgb8(),
                    )
                    .unwrap();

                graphics.draw_image(Vec2::new(200.0, 200.0), &texture);
            });
        }),
    });

    #[cfg(feature = "image-loading")]
    tests.push(GLTest {
        width: 640,
        height: 640,
        name: "image_load_from_file_path".to_string(),
        action: Box::new(|renderer| {
            let image = renderer
                .create_image_from_file_path(
                    None,
                    ImageSmoothingMode::Linear,
                    "test/assets/expected_images/test_half_circle.png",
                )
                .unwrap();

            renderer.draw_frame(|graphics| {
                graphics.clear_screen(Color::WHITE);
                graphics.draw_image(Vec2::new(200.0, 200.0), &image);
            });
        }),
    });

    #[cfg(feature = "image-loading")]
    tests.push(GLTest {
        width: 640,
        height: 640,
        name: "image_load_from_file_bytes".to_string(),
        action: Box::new(|renderer| {
            let image = renderer
                .create_image_from_file_bytes(
                    None,
                    ImageSmoothingMode::Linear,
                    std::io::Cursor::new(include_bytes!(
                        "assets/expected_images/test_half_circle.png"
                    )),
                )
                .unwrap();

            renderer.draw_frame(|graphics| {
                graphics.clear_screen(Color::WHITE);
                graphics.draw_image(Vec2::new(200.0, 200.0), &image);
            });
        }),
    });

    tests.push(GLTest {
        width: 640,
        height: 640,
        name: "image_load_from_raw_pixels_smiley".to_string(),
        action: Box::new(|renderer| {
            let image = image::open("test/assets/test_images/smiley_colormap.png").unwrap();
            let size = image.dimensions();

            renderer.draw_frame(|graphics| {
                graphics.clear_screen(Color::LIGHT_GRAY);

                let texture = graphics
                    .create_image_from_raw_pixels(
                        ImageDataType::RGB,
                        ImageSmoothingMode::NearestNeighbor,
                        UVec2::new(size.0, size.1),
                        &image.to_rgb8(),
                    )
                    .unwrap();

                graphics.draw_image(Vec2::new(100.0, 100.0), &texture);
            });
        }),
    });

    tests.push(GLTest {
        width: 100,
        height: 100,
        name: "clip_area".to_string(),
        action: Box::new(|renderer| {
            renderer.draw_frame(|graphics| {
                graphics.clear_screen(Color::LIGHT_GRAY);

                graphics.set_clip(Some(IRect::from_tuples((10, 10), (30, 20))));
                graphics.draw_rectangle(Rect::from_tuples((0.0, 0.0), (20.0, 40.0)), Color::RED);
                graphics.draw_rectangle(Rect::from_tuples((20.0, 0.0), (40.0, 40.0)), Color::BLUE);
            });
        }),
    });

    tests.push(GLTest {
        width: 400,
        height: 150,
        name: "clip_area_2".to_string(),
        action: Box::new(|renderer| {
            let typeface = Font::new(NOTO_SANS_REGULAR_BYTES).unwrap();

            let text = typeface.layout_text("Hello World", 100.0, TextOptions::new());

            renderer.draw_frame(|graphics| {
                graphics.clear_screen(Color::WHITE);
                graphics.set_clip(Some(IRect::from_tuples((25, 25), (250, 75))));
                graphics.clear_screen(Color::GREEN);
                graphics.draw_text(Vec2::new(0.0, 0.0), Color::BLACK, &text);
            });
        }),
    });

    tests.push(GLTest {
        width: 500,
        height: 500,
        name: "polygon_test_1".to_string(),
        action: Box::new(|renderer| {
            renderer.draw_frame(|graphics| {
                graphics.clear_screen(Color::WHITE);
                let poly = Polygon::new(&[
                    (100.0, 100.0),
                    (250.0, 50.0),
                    (400.0, 100.0),
                    (300.0, 400.0),
                    (100.0, 400.0),
                ]);
                graphics.draw_polygon(&poly, (0.0, 0.0), Color::RED);
            });
        }),
    });

    tests.push(GLTest {
        width: 500,
        height: 500,
        name: "polygon_test_anticlockwise".to_string(),
        action: Box::new(|renderer| {
            renderer.draw_frame(|graphics| {
                graphics.clear_screen(Color::WHITE);
                let poly = Polygon::new(&[
                    (100.0, 400.0),
                    (300.0, 400.0),
                    (400.0, 100.0),
                    (250.0, 50.0),
                    (100.0, 100.0),
                ]);
                graphics.draw_polygon(&poly, (0.0, 0.0), Color::RED);
            });
        }),
    });

    tests.push(GLTest {
        width: 500,
        height: 500,
        name: "polygon_test_offset".to_string(),
        action: Box::new(|renderer| {
            renderer.draw_frame(|graphics| {
                graphics.clear_screen(Color::WHITE);
                let poly = Polygon::new(&[
                    (100.0, 400.0),
                    (300.0, 400.0),
                    (400.0, 100.0),
                    (250.0, 50.0),
                    (100.0, 100.0),
                ]);
                graphics.draw_polygon(&poly, (0.0, 0.0), Color::RED);
                graphics.draw_polygon(&poly, (-10.0, 20.0), Color::BLUE);
            });
        }),
    });

    tests.push(GLTest {
        width: 500,
        height: 500,
        name: "polygon_test_concave_anticlockwise".to_string(),
        action: Box::new(|renderer| {
            renderer.draw_frame(|graphics| {
                graphics.clear_screen(Color::WHITE);
                let poly = Polygon::new(&[
                    (100.0, 400.0),
                    (300.0, 400.0),
                    (400.0, 100.0),
                    (250.0, 50.0),
                    (250.0, 350.0),
                ]);
                graphics.draw_polygon(&poly, (0.0, 0.0), Color::RED);
            });
        }),
    });

    tests.push(GLTest {
        width: 640,
        height: 479,
        name: "capture_1".to_string(),
        action: Box::new(|renderer| {
            let typeface = Font::new(NOTO_SANS_REGULAR_BYTES).unwrap(); // TODO dedupe

            let text = typeface.layout_text(
                "The quick brown föx jumped over the lazy dog!",
                30.0,
                TextOptions::default(),
            );

            renderer.draw_frame(|graphics| {
                graphics.clear_screen(Color::WHITE);

                graphics.draw_text((10.0, 10.0), Color::BLACK, &text);

                let capture = graphics.capture(ImageDataType::RGBA);

                assert_eq!(capture.size().x, 640);
                assert_eq!(capture.size().y, 479);

                let texture = graphics
                    .create_image_from_raw_pixels(
                        capture.format(),
                        ImageSmoothingMode::NearestNeighbor,
                        capture.size(),
                        capture.data().as_slice(),
                    )
                    .unwrap();

                graphics.draw_image((50.0, 25.0), &texture);
            });
        }),
    });

    tests.push(GLTest {
        width: 500,
        height: 500,
        name: "round_rect_1".to_string(),
        action: Box::new(|renderer| {
            renderer.draw_frame(|graphics| {
                graphics.clear_screen(Color::WHITE);

                graphics.draw_rounded_rectangle(
                    Rectangle::from_tuples((100.0, 100.0), (200.0, 350.0)).rounded(20.0),
                    Color::RED
                );
            });
        })
    });

    tests.push(GLTest {
        width: 500,
        height: 500,
        name: "round_rect_2".to_string(),
        action: Box::new(|renderer| {
            renderer.draw_frame(|graphics| {
                graphics.clear_screen(Color::WHITE);

                let rect = Rectangle::from_tuples((100.0, 100.0), (300.0, 200.0));

                let rounded = rect.rounded(20.0);

                graphics.draw_rectangle(rect, Color::RED);
                graphics.draw_rounded_rectangle(&rounded, Color::GREEN);
                graphics.draw_rectangle(rounded.inner(), Color::BLUE);
            });
        })
    });

    for test in tests {
        log::info!("Running test {}", test.name);

        run_test_with_new_context(&event_loop, test.name, test.width, test.height, test.action);
    }

    log::info!("All tests succeeded");
}<|MERGE_RESOLUTION|>--- conflicted
+++ resolved
@@ -23,12 +23,10 @@
 use std::ffi::CString;
 use std::sync::mpsc::channel;
 
-<<<<<<< HEAD
 use glam::{UVec2, Vec2};
 use glam_rect::{IRect, Rect};
 use glutin::dpi::PhysicalSize;
 use glutin::event_loop::EventLoop;
-=======
 use glutin::config::ConfigTemplateBuilder;
 use glutin::context::{
     ContextApi,
@@ -39,7 +37,6 @@
 use glutin::display::{GetGlDisplay, GlDisplay};
 use glutin::surface::{PbufferSurface, SurfaceAttributesBuilder};
 use glutin_winit::DisplayBuilder;
->>>>>>> 5e8a8850
 use image::{ColorType, GenericImageView, ImageFormat};
 use num_traits::ToPrimitive;
 use speedy2d::color::Color;
@@ -82,26 +79,6 @@
 where
     F: FnOnce(&mut GLRenderer) -> R,
 {
-<<<<<<< HEAD
-    let context_builder = glutin::ContextBuilder::new()
-        .with_gl_debug_flag(true)
-        .with_multisampling(0)
-        .with_gl(glutin::GlRequest::Specific(glutin::Api::OpenGl, (2, 0)));
-
-    #[cfg(not(target_os = "linux"))]
-    let context = context_builder
-        .build_windowed(
-            glutin::window::WindowBuilder::new().with_inner_size(PhysicalSize::new(width, height)),
-            &event_loop,
-        )
-        .unwrap();
-
-    #[cfg(target_os = "linux")]
-    let context = context_builder
-        .with_vsync(false)
-        .build_headless(event_loop, PhysicalSize::new(width, height))
-        .unwrap();
-=======
     let (_window, config) = DisplayBuilder::new()
         .build(event_loop, ConfigTemplateBuilder::new(), |mut configs| {
             configs.next().unwrap()
@@ -124,7 +101,6 @@
         )
     }
     .unwrap();
->>>>>>> 5e8a8850
 
     let _context = context.make_current(&surface).unwrap();
 
